{
  "name": "gateway",
  "version": "dev-2.8.0",
  "description": "Hummingbot Gateway is an API/MCP server that helps you interact with DEXs on various blockchains.",
  "main": "index.js",
  "license": "Apache-2.0",
  "repository": "https://github.com/hummingbot/gateway",
  "engines": {
    "node": ">=20.0.0"
  },
  "imports": {
    "#src": "./src/index.ts",
    "#src/*": "./src/*",
    "#test": "./test",
    "#test/*": "./test/*"
  },
  "scripts": {
    "prebuild": "rimraf dist && mkdir dist",
    "build": "tsc --project tsconfig.build.json && tsc-alias -p tsconfig.build.json && pnpm run copy-files",
    "clean": "rm -rf ./node_modules && rm -rf ./coverage && rm -rf ./logs && rm -rf ./dist",
    "clean:config": "find ./conf -maxdepth 1 -type f -delete",
    "format": "prettier . --write",
    "lint": "eslint src test --format table --fix",
    "setup": "./gateway-setup.sh",
    "setup:help": "echo 'Run ./gateway-setup.sh to generate certificates and initial configs'",
    "start": "START_SERVER=true node dist/index.js",
    "start:with-mcp": "./start-with-mcp.sh",
    "copy-files": "copyfiles 'src/templates/namespace/*.json' 'src/templates/*.yml' 'src/templates/networks/**/*.yml' 'src/templates/connectors/*.yml' 'src/templates/tokens/**/*.json' 'src/templates/pools/*.json' 'src/mcp/resources/*.json' dist",
    "test": "GATEWAY_TEST_MODE=dev jest --verbose",
    "test:clear-cache": "jest --clearCache",
    "test:debug": "GATEWAY_TEST_MODE=dev jest --watch --runInBand",
    "test:unit": "GATEWAY_TEST_MODE=dev jest --runInBand ./test/",
    "test:cov": "GATEWAY_TEST_MODE=dev jest --runInBand --coverage ./test/",
    "test:scripts": "GATEWAY_TEST_MODE=dev jest --runInBand ./test-scripts/*.test.ts",
    "typecheck": "tsc --noEmit",
    "generate:openapi": "curl http://localhost:15888/docs/json -o openapi.json && echo 'OpenAPI spec saved to openapi.json'",
    "mcp:build": "tsc -p tsconfig.mcp.json",
    "mcp:start": "node dist/mcp/index.js",
    "mcp:dev": "tsx src/mcp/index.ts",
    "rebuild-bigint": "cd node_modules/bigint-buffer && pnpm run rebuild",
    "prepare": "husky install"
  },
  "dependencies": {
    "@coral-xyz/anchor": "^0.29.0",
    "@ethersproject/abstract-provider": "5.7.0",
    "@ethersproject/address": "5.7.0",
    "@ethersproject/contracts": "5.7.0",
    "@ethersproject/networks": "5.7.0",
    "@ethersproject/providers": "5.7.0",
    "@ethersproject/solidity": "5.7.0",
    "@fastify/sensible": "5.0.0",
    "@fastify/swagger": "^8.15.0",
    "@fastify/swagger-ui": "^4.2.0",
    "@fastify/type-provider-typebox": "^4.1.0",
    "@improbable-eng/grpc-web": "^0.13.0",
    "@meteora-ag/dlmm": "1.3.12",
    "@orca-so/common-sdk": "^0.6.11",
    "@raydium-io/raydium-sdk-v2": "0.1.58-alpha",
    "@sinclair/typebox": "^0.33.22",
    "@solana/spl-token": "0.4.8",
    "@solana/spl-token-registry": "^0.2.4574",
    "@solana/web3.js": "^1.98.0",
    "@solflare-wallet/utl-sdk": "^1.4.0",
    "@uniswap/sdk": "3.0.3",
    "@uniswap/sdk-core": "^5.9.0",
    "@uniswap/smart-order-router": "^3.59.0",
    "@uniswap/v2-sdk": "^4.15.2",
    "@uniswap/v3-core": "^1.0.1",
    "@uniswap/v3-periphery": "^1.4.4",
    "@uniswap/v3-sdk": "^3.25.2",
    "ajv": "^8.17.1",
    "app-root-path": "^3.1.0",
    "axios": "^1.8.4",
    "bigint-buffer": "1.1.5",
    "bn.js": "5.2.1",
    "brotli": "1.3.2",
    "dayjs": "^1.11.13",
    "decimal.js": "^10.5.0",
    "decimal.js-light": "^2.5.1",
    "dotenv": "^16.4.7",
    "ethers": "^5.8.0",
    "express": "^4.21.2",
    "fastify": "^4.29.0",
    "fastify-type-provider-zod": "^2.1.0",
    "fs-extra": "^10.1.0",
    "js-yaml": "^4.1.0",
    "level": "^8.0.1",
    "mathjs": "^10.6.4",
    "minimist": "^1.2.8",
    "pino-pretty": "^11.3.0",
    "pnpm": "^10.10.0",
    "snake-case": "^4.0.0",
    "triple-beam": "^1.4.1",
    "tslib": "^2.8.1",
    "uuid": "^8.3.2",
    "winston": "^3.17.0",
    "winston-daily-rotate-file": "^4.7.1",
    "zod": "^3.24.2"
  },
  "devDependencies": {
    "@babel/core": "^7.26.10",
    "@babel/runtime": "^7.27.0",
    "@connectis/diff-test-coverage": "^1.5.3",
    "@improbable-eng/grpc-web": "^0.13.0",
    "@modelcontextprotocol/sdk": "^1.13.1",
    "@types/app-root-path": "^1.2.8",
    "@types/bn.js": "5.1.6",
    "@types/bs58": "^4.0.4",
    "@types/express": "^4.17.21",
    "@types/fs-extra": "^9.0.13",
    "@types/jest": "^29.5.14",
    "@types/js-yaml": "^4.0.9",
    "@types/level": "^6.0.3",
    "@types/mathjs": "^9.4.2",
    "@types/minimist": "^1.2.5",
    "@types/node": "^15.14.9",
    "@types/node-fetch": "^2.6.12",
    "@types/supertest": "^2.0.16",
    "@types/uuid": "^8.3.4",
    "@types/ws": "^8.18.0",
    "@typescript-eslint/eslint-plugin": "^7.18.0",
    "@typescript-eslint/parser": "^7.18.0",
    "bs58": "^4.0.1",
    "copyfiles": "^2.4.1",
    "eslint": "^8.57.1",
    "eslint-config-prettier": "^9.1.0",
    "eslint-config-standard": "^17.1.0",
    "eslint-formatter-table": "^7.32.1",
    "eslint-import-resolver-typescript": "4.4.3",
    "eslint-plugin-import": "^2.31.0",
    "eslint-plugin-n": "^16.6.2",
    "eslint-plugin-prettier": "^5.2.5",
    "eslint-plugin-promise": "^6.1.1",
    "eslint-plugin-security": "^2.1.1",
    "google-protobuf": "^3.21.4",
    "hardhat": "^2.22.19",
    "husky": "^9.1.7",
    "jest": "^29.7.0",
    "jest-extended": "^0.11.5",
    "jsbi": "^3.2.5",
    "lint-staged": "^16.1.2",
    "mock-ethers-provider": "^1.0.2",
    "node-gyp": "^11.2.0",
    "nodemon": "^2.0.22",
    "prettier": "^3.5.3",
    "react": "^18.3.1",
    "react-dom": "^18.3.1",
    "rimraf": "^3.0.2",
    "supertest": "^7.1.0",
    "ts-jest": "^29.3.0",
    "ts-node": "^10.9.2",
    "tsx": "^4.20.3",
    "typescript": "^5.8.2",
    "viem": "^0.3.50",
<<<<<<< HEAD
    "zod": "^3.22.0"
=======
    "tsc-alias": "^1.8.8"
>>>>>>> 7f63d829
  },
  "resolutions": {
    "@types/bn.js": "5.1.6",
    "bn.js": "5.2.1",
    "web3-utils": "1.7.3",
    "brotli": "1.3.2",
    "minimist": "^0.2.4",
    "mkdirp": "^1.0.4",
    "@openzeppelin/contracts": "^4.9.6",
    "pbkdf2": "^3.1.3",
    "axios": "^1.8.4"
  },
  "files": [
    "/dist"
  ],
  "lint-staged": {
    "{src,test}/**/*.{ts,js}": "eslint --fix",
    "**/*.json": [
      "prettier --write"
    ]
  },
  "bin": {
    "gateway-mcp": "./dist/mcp/index.js"
  }
}<|MERGE_RESOLUTION|>--- conflicted
+++ resolved
@@ -152,11 +152,7 @@
     "tsx": "^4.20.3",
     "typescript": "^5.8.2",
     "viem": "^0.3.50",
-<<<<<<< HEAD
     "zod": "^3.22.0"
-=======
-    "tsc-alias": "^1.8.8"
->>>>>>> 7f63d829
   },
   "resolutions": {
     "@types/bn.js": "5.1.6",
