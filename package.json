--- conflicted
+++ resolved
@@ -62,18 +62,11 @@
     "@types/minimist": "^1.2.2",
     "@types/morgan": "^1.9.3",
     "@types/uuid": "^8.3.4",
-<<<<<<< HEAD
-    "@uniswap/sdk": "3.0.2",
-    "@uniswap/sdk-core": "^3.0.0",
-    "@uniswap/smart-order-router": "^2.5.26",
-    "@uniswap/token-lists": "^1.0.0-beta.34",
-    "@uniswap/v3-core": "^1.0.0",
-=======
     "@uniswap/sdk": "3.0.3",
     "@uniswap/sdk-core": "^5.3.1",
     "@uniswap/smart-order-router": "^3.39.0",
+    "@uniswap/token-lists": "^1.0.0-beta.34",
     "@uniswap/v3-core": "^1.0.1",
->>>>>>> 8153070a
     "@uniswap/v3-periphery": "^1.1.1",
     "@uniswap/v3-sdk": "^3.13.1",
     "abi-decoder": "^2.4.0",
