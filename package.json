{
  "name": "hummingbot-gateway",
<<<<<<< HEAD
  "version": "2.0.1",
=======
  "version": "dev-2.0.2",
>>>>>>> 9402590e
  "description": "Middleware that helps Hummingbot clients access standardized DEX API endpoints on different blockchain networks",
  "main": "index.js",
  "license": "Apache-2.0",
  "repository": "https://github.com/hummingbot/gateway",
  "scripts": {
    "prebuild": "rimraf dist && mkdir dist",
    "build": "tsc --skipLibCheck --project ./ && yarn copy-files",
    "clean": "rm -rf ./node_modules && rm -rf ./coverage && rm -rf ./logs && yarn run clean:config",
    "clean:config": "find ./conf -maxdepth 1 -regextype posix-extended -regex '.*.*' -delete",
    "format": "prettier . --write",
    "lint": "eslint src test test-scripts --format table --fix",
    "dev": "nodemon src/index.ts",
    "dev:debug": "NODE_ENV=dev DEBUG=* nodemon src/index.ts",
    "start": "/bin/bash ./startup.sh",
    "copy-files": "copyfiles -a 'src/**/schema/*.json' 'src/templates/*.yml' 'src/templates/lists/*.json' 'test/services/data/**/*.*' dist",
    "test": "jest --verbose",
    "test:debug": "node --inspect node_modules/.bin/jest --watch --runInBand",
    "test:unit": "NODE_OPTIONS=--max_old_space_size=10240 jest --runInBand --verbose ./test/",
    "test:cov": "NODE_OPTIONS=--max_old_space_size=10240 jest --runInBand --coverage ./test/",
    "test:scripts": "jest -i --verbose ./test-scripts/*.test.ts"
  },
  "dependencies": {
    "@balancer-labs/sdk": "^1.1.5",
    "@bancor/carbon-sdk": "^0.0.93-DEV",
    "@cosmjs/amino": "^0.32.2",
    "@cosmjs/proto-signing": "^0.31.1",
    "@cosmjs/stargate": "^0.31.1",
    "@cosmjs/tendermint-rpc": "^0.32.2",
    "@crocswap/sdk": "^2.4.5",
    "@ethersproject/abstract-provider": "5.7.0",
    "@ethersproject/address": "5.7.0",
    "@ethersproject/contracts": "5.7.0",
    "@ethersproject/networks": "5.7.0",
    "@ethersproject/providers": "5.7.0",
    "@ethersproject/solidity": "5.7.0",
    "@harmony-js/core": "^0.1.57",
    "@harmony-js/utils": "^0.1.56",
    "@improbable-eng/grpc-web": "^0.13.0",
    "@injectivelabs/sdk-ts": "^1.10.58",
    "@osmonauts/math": "^1.11.3",
    "@pancakeswap/sdk": "^4.0.0",
    "@pancakeswap/smart-router": "^4.2.1",
    "@pancakeswap/swap-sdk-core": "^1.0.0",
    "@pancakeswap/tokens": "^0.1.6",
    "@pancakeswap/v3-core": "^1.0.2",
    "@pancakeswap/v3-periphery": "^1.0.2",
    "@pancakeswap/v3-sdk": "^3.7.0",
    "@pangolindex/sdk": "^1.1.0",
    "@perp/sdk-curie": "^1.16.0",
    "@rubicondefi/gladius-sdk": "^1.4.27",
    "@sushiswap/sdk": "^5.0.0-canary.116",
    "@taquito/rpc": "^17.0.0",
    "@taquito/signer": "^17.0.0",
    "@taquito/taquito": "^17.0.0",
    "@tinymanorg/tinyman-js-sdk": "^3.0.0",
    "@traderjoe-xyz/sdk-v2": "^2.0.5",
    "@types/fs-extra": "^9.0.13",
    "@types/lodash": "^4.14.178",
    "@types/minimist": "^1.2.2",
    "@types/morgan": "^1.9.3",
    "@types/uuid": "^8.3.4",
    "@uniswap/sdk": "3.0.3",
    "@uniswap/sdk-core": "^5.3.1",
    "@uniswap/smart-order-router": "^3.39.0",
    "@uniswap/token-lists": "^1.0.0-beta.34",
    "@uniswap/v3-core": "^1.0.1",
    "@uniswap/v3-periphery": "^1.1.1",
    "@uniswap/v3-sdk": "^3.13.1",
    "abi-decoder": "^2.4.0",
    "ajv": "^8.6.3",
    "algosdk": "^2.2.0",
    "app-root-path": "^3.0.0",
    "axios": "^1.6.0",
    "big.js": "6.1.1",
    "bn.js": "^5.2.1",
    "body-parser": "^1.19.0",
    "chalk": "^4.1.0",
    "coinalpha-ref-sdk": "1.1.0",
    "dayjs": "^1.10.6",
    "decimal.js-light": "^2.5.1",
    "ethers": "^5.6.2",
    "ethers-xdc": "file:./vendor/ethers-xdc",
    "express": "^4.17.1",
    "express-winston": "^4.1.0",
    "fs-extra": "^10.0.0",
    "graphql-request": "^6.1.0",
    "http-status-codes": "2.2.0",
    "immutable": "^4.2.4",
    "js-yaml": "^4.1.0",
    "kujira.js": "0.9.6",
    "level": "^8.0.0",
    "lodash": "^4.17.21",
    "lru-cache": "^7.14.1",
    "mathjs": "^10.5.0",
    "minimist": "^1.2.6",
    "morgan": "^1.10.0",
    "near-api-js": "1.0.0",
    "osmo-query": "16.5.2",
    "osmojs": "16.5.1",
    "promise-retry": "^2.0.1",
    "quickswap-sdk": "^3.0.8",
    "swagger-ui-express": "^4.1.6",
    "swap-router-sdk": "^1.21.1",
    "tslib": "^2.3.1",
    "uuid": "^8.3.2",
    "vvs-sdk": "^2.4.0",
    "web3": "^1.7.3",
    "winston": "^3.3.3",
    "winston-daily-rotate-file": "^4.5.5",
    "xrpl": "^2.7.0",
    "xsswap-sdk": "^1.0.1",
    "yarn": "^1.22.17"
  },
  "devDependencies": {
    "@babel/core": "^7.0.0-0",
    "@babel/runtime": "^7.0",
    "@connectis/diff-test-coverage": "^1.5.1",
    "@improbable-eng/grpc-web": "^0.13.0",
    "@solana/web3.js": "^1.58.0",
    "@types/app-root-path": "^1.2.4",
    "@types/big.js": "^6.1.3",
    "@types/bs58": "^4.0.1",
    "@types/express": "^4.17.12",
    "@types/fs-extra": "^9.0.13",
    "@types/jest": "^29.5.11",
    "@types/js-yaml": "^4.0.2",
    "@types/level": "^6.0.0",
    "@types/lodash": "^4.14.178",
    "@types/mathjs": "^9.4.2",
    "@types/minimist": "^1.2.2",
    "@types/node": "^15.12.4",
    "@types/node-fetch": "^2.6.1",
    "@types/promise-retry": "^1.1.3",
    "@types/supertest": "^2.0.11",
    "@types/swagger-ui-express": "^4.1.3",
    "@types/uuid": "^8.3.4",
    "@types/ws": "^8.5.3",
    "@typescript-eslint/eslint-plugin": "^7.0.2",
    "@typescript-eslint/parser": "^7.0.2",
    "bs58": "^4.0.1",
    "copyfiles": "^2.4.1",
    "eslint": "^8.57.0",
    "eslint-config-prettier": "^9.1.0",
    "eslint-config-standard": "^16.0.3",
    "eslint-plugin-import": "^2.23.4",
    "eslint-plugin-node": "^11.1.0",
    "eslint-plugin-prettier": "^5.1.3",
    "eslint-plugin-promise": "^5.1.0",
    "eslint-plugin-standard": "^4.0.1",
    "google-protobuf": "^3.2.0",
    "hardhat": "^2.13.0",
    "jest": "^29.7.0",
    "jest-extended": "^0.11.5",
    "jsbi": "^3.2.0",
    "mock-ethers-provider": "^1.0.2",
    "node-cache": "5.1.2",
    "nodemon": "^2.0.16",
    "prettier": "^3.2.5",
    "react": "^18",
    "react-dom": "^18",
    "rimraf": "^3.0.2",
    "supertest": "^6.1.6",
    "ts-jest": "^29.1.1",
    "ts-node": "^10.0.0",
    "typescript": "^5.3.2",
    "viem": "^0.3.x"
  },
  "resolutions": {
    "web3-utils": "1.7.3"
  }
}<|MERGE_RESOLUTION|>--- conflicted
+++ resolved
@@ -1,10 +1,6 @@
 {
   "name": "hummingbot-gateway",
-<<<<<<< HEAD
-  "version": "2.0.1",
-=======
   "version": "dev-2.0.2",
->>>>>>> 9402590e
   "description": "Middleware that helps Hummingbot clients access standardized DEX API endpoints on different blockchain networks",
   "main": "index.js",
   "license": "Apache-2.0",
