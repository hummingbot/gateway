import {
  EstimateGasResponse,
  PriceRequest,
  PriceResponse,
  TradeRequest,
  TradeResponse,
  AddLiquidityRequest,
  AddLiquidityResponse,
  RemoveLiquidityRequest,
  RemoveLiquidityResponse,
  CollectEarnedFeesRequest,
  PositionRequest,
  PositionResponse,
  PoolPriceRequest,
  PoolPriceResponse,
} from './amm.requests';
import {
  price as uniswapPrice,
  trade as uniswapTrade,
  addLiquidity as uniswapV3AddLiquidity,
  removeLiquidity as uniswapV3RemoveLiquidity,
  collectEarnedFees as uniswapV3CollectEarnedFees,
  positionInfo as uniswapV3PositionInfo,
  poolPrice as uniswapV3PoolPrice,
  estimateGas as uniswapEstimateGas,
} from '../connectors/uniswap/uniswap.controllers';
import {
  price as jupiterPrice,
  trade as jupiterTrade,
} from '../connectors/jupiter/jupiter.controllers';
import {
  price as carbonPrice,
  trade as carbonTrade,
  estimateGas as carbonEstimateGas,
} from '../connectors/carbon/carbon.controllers';
import {
  price as tinymanPrice,
  trade as tinymanTrade,
  estimateGas as tinymanEstimateGas,
} from '../connectors/tinyman/tinyman.controllers';
import {
  price as stonfiPrice,
  trade as stonfiTrade,
  estimateGas as stonfiEstimateGas,
} from '../connectors/ston_fi/ston_fi.controllers';
import {
  price as plentyPrice,
  trade as plentyTrade,
  estimateGas as plentyEstimateGas,
} from '../connectors/plenty/plenty.controllers';
import {
  getInitializedChain,
  getConnector,
} from '../services/connection-manager';
import {
  Chain as Ethereumish,
  NetworkSelectionRequest,
  Tezosish,
  Uniswapish,
  UniswapLPish,
} from '../services/common-interfaces';
import { Solanaish } from '../chains/solana/solana';
import { Algorand } from '../chains/algorand/algorand';
import { Tinyman } from '../connectors/tinyman/tinyman';
import { Plenty } from '../connectors/plenty/plenty';
import { Osmosis } from '../chains/osmosis/osmosis';
import { Solana } from '../chains/solana/solana';
import { Jupiter } from '../connectors/jupiter/jupiter';
import { Carbonamm } from '../connectors/carbon/carbonAMM';
import { Ton } from '../chains/ton/ton';
import { Stonfi } from '../connectors/ston_fi/ston_fi';

export async function price(req: PriceRequest): Promise<PriceResponse> {
  const chain = await getInitializedChain<
<<<<<<< HEAD
    Algorand | Ethereumish | Tezosish | Osmosis | Ton
=======
    Algorand | Ethereumish | Tezosish | Osmosis | Solana
>>>>>>> 6be2b2d3
  >(req.chain, req.network);


  if (chain instanceof Osmosis){
    return chain.controller.price(chain as unknown as Osmosis, req);
  }

  const connector: Uniswapish | Tinyman | Plenty | Stonfi =
    await getConnector<Uniswapish | Tinyman | Plenty | Stonfi>(
      req.chain,
      req.network,
      req.connector
    );

  if (connector instanceof Plenty) {
    return plentyPrice(<Tezosish>chain, connector, req);
  } else if (connector instanceof Jupiter) {
    return jupiterPrice(<Solanaish>chain, connector, req);
  } else if (connector instanceof Carbonamm) {
    return carbonPrice(<Ethereumish>chain, connector, req);
  } else if ('routerAbi' in connector) {
    // we currently use the presence of routerAbi to distinguish Uniswapish from RefAMMish
    return uniswapPrice(<Ethereumish>chain, connector, req);
  } else if (connector instanceof Stonfi) {
    return stonfiPrice(chain as unknown as Ton, connector, req);
  } else return tinymanPrice(chain as unknown as Algorand, connector, req);
}

export async function trade(req: TradeRequest): Promise<TradeResponse> {
  const chain = await getInitializedChain<
<<<<<<< HEAD
    Algorand | Ethereumish | Tezosish | Osmosis | Ton
=======
    Algorand | Ethereumish | Tezosish | Osmosis | Solana
>>>>>>> 6be2b2d3
  >(req.chain, req.network);
  if (chain instanceof Osmosis){
    return chain.controller.trade(chain as unknown as Osmosis, req);
  }

  const connector: Uniswapish | Tinyman | Plenty | Stonfi =
    await getConnector<Uniswapish | Tinyman | Plenty | Stonfi>(
      req.chain,
      req.network,
      req.connector
    );

  if (connector instanceof Plenty) {
    return plentyTrade(<Tezosish>chain, connector, req);
  } else if (connector instanceof Jupiter) {
    return jupiterTrade(<Solanaish>chain, connector, req);
  } else if (connector instanceof Carbonamm) {
    return carbonTrade(<Ethereumish>chain, connector, req);
  } else if ('routerAbi' in connector) {
    return uniswapTrade(<Ethereumish>chain, connector, req);
  } else if (connector instanceof Stonfi) {
    return stonfiTrade(<Ton>chain, connector, req);
  } else {
    return tinymanTrade(chain as unknown as Algorand, connector, req);
  }
}

export async function addLiquidity(
  req: AddLiquidityRequest
): Promise<AddLiquidityResponse> {
  const chain = await getInitializedChain<Ethereumish | Osmosis>(req.chain, req.network);
  if (chain instanceof Osmosis){
    return chain.controller.addLiquidity(chain as unknown as Osmosis, req);
  }
  const connector: UniswapLPish = await getConnector<UniswapLPish>(
    req.chain,
    req.network,
    req.connector
  );

  return uniswapV3AddLiquidity(chain, connector, req);
}

export async function reduceLiquidity(
  req: RemoveLiquidityRequest
): Promise<RemoveLiquidityResponse> {
  const chain = await getInitializedChain<Ethereumish | Osmosis>(req.chain, req.network);
  if (chain instanceof Osmosis){
    return chain.controller.removeLiquidity(chain as unknown as Osmosis, req);
  }
  const connector: UniswapLPish = await getConnector<UniswapLPish>(
    req.chain,
    req.network,
    req.connector
  );

  return uniswapV3RemoveLiquidity(chain, connector, req);
}

export async function collectFees(
  req: CollectEarnedFeesRequest
): Promise<RemoveLiquidityResponse> {
  const chain = await getInitializedChain<Ethereumish | Osmosis>(req.chain, req.network);
  if (chain instanceof Osmosis){
    return chain.controller.collectFees(chain as unknown as Osmosis, req);
  }
  const connector: UniswapLPish = await getConnector<UniswapLPish>(
    req.chain,
    req.network,
    req.connector
  );
  return uniswapV3CollectEarnedFees(chain, connector, req);
}

export async function positionInfo(
  req: PositionRequest
): Promise<PositionResponse> {
  const chain = await getInitializedChain<Ethereumish | Osmosis>(req.chain, req.network);
  if (chain instanceof Osmosis){
    return chain.controller.poolPositions(chain as unknown as Osmosis, req);
  }
  const connector: UniswapLPish = await getConnector<UniswapLPish>(
    req.chain,
    req.network,
    req.connector
  );
  return uniswapV3PositionInfo(chain, connector, req);
}

export async function poolPrice(
  req: PoolPriceRequest
): Promise<PoolPriceResponse> {
  const chain = await getInitializedChain<Ethereumish | Osmosis>(req.chain, req.network);
  if (chain instanceof Osmosis){
    return chain.controller.poolPrice(chain as unknown as Osmosis, req);
  }
  const connector: UniswapLPish = await getConnector<UniswapLPish>(
    req.chain,
    req.network,
    req.connector
  );
  return uniswapV3PoolPrice(chain, connector, req);
}

export async function estimateGas(
  req: NetworkSelectionRequest
): Promise<EstimateGasResponse> {
  const chain = await getInitializedChain<
    Algorand | Ethereumish | Tezosish | Osmosis | Ton
  >(req.chain, req.network);
  if (chain instanceof Osmosis){
    return chain.controller.estimateGas(chain as unknown as Osmosis);
  }

  const connector: Uniswapish | Tinyman | Plenty | Stonfi =
    await getConnector<Uniswapish | Tinyman | Plenty | Stonfi>(
      req.chain,
      req.network,
      req.connector
    );

  if (connector instanceof Plenty) {
    return plentyEstimateGas(<Tezosish>chain, connector);
  } else if (connector instanceof Carbonamm) {
    return carbonEstimateGas(<Ethereumish>chain, connector);
  } else if ('routerAbi' in connector) {
    return uniswapEstimateGas(<Ethereumish>chain, connector);
  } else if (connector instanceof Stonfi) {
    return stonfiEstimateGas(<Ton>chain, connector);
  } else {
    return tinymanEstimateGas(chain as unknown as Algorand, connector);
  }
}<|MERGE_RESOLUTION|>--- conflicted
+++ resolved
@@ -72,11 +72,7 @@
 
 export async function price(req: PriceRequest): Promise<PriceResponse> {
   const chain = await getInitializedChain<
-<<<<<<< HEAD
-    Algorand | Ethereumish | Tezosish | Osmosis | Ton
-=======
-    Algorand | Ethereumish | Tezosish | Osmosis | Solana
->>>>>>> 6be2b2d3
+    Algorand | Ethereumish | Tezosish | Osmosis | Solana | Ton
   >(req.chain, req.network);
 
 
@@ -107,11 +103,7 @@
 
 export async function trade(req: TradeRequest): Promise<TradeResponse> {
   const chain = await getInitializedChain<
-<<<<<<< HEAD
-    Algorand | Ethereumish | Tezosish | Osmosis | Ton
-=======
-    Algorand | Ethereumish | Tezosish | Osmosis | Solana
->>>>>>> 6be2b2d3
+    Algorand | Ethereumish | Tezosish | Osmosis | Solana | Ton
   >(req.chain, req.network);
   if (chain instanceof Osmosis){
     return chain.controller.trade(chain as unknown as Osmosis, req);
