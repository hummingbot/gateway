--- conflicted
+++ resolved
@@ -106,11 +106,7 @@
 
 export const startGateway = async () => {
   const port = ConfigManagerV2.getInstance().get('server.port');
-<<<<<<< HEAD
-  const gateway_version="dev-2.2.0"
-=======
-  const gateway_version="2.1.0"
->>>>>>> e697923d
+  const gateway_version="2.2.0"
   if (!ConfigManagerV2.getInstance().get('server.id')) {
     ConfigManagerV2.getInstance().set(
       'server.id',
