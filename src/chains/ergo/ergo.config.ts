--- conflicted
+++ resolved
@@ -2,42 +2,18 @@
 import { NetworkPrefix } from 'ergo-lib-wasm-nodejs';
 import { ErgoConfig } from './interfaces/ergo.interface';
 
-<<<<<<< HEAD
 export function getErgoConfig(network: string): ErgoConfig {
-=======
-
-export interface NetworkConfig {
-  name: string;
-  nodeURL: string;
-  explorerURL: string;
-  explorerDEXURL: string;
-  poolLimit: number;
-  timeOut: number;
-  networkPrefix: NetworkPrefix;
-  minTxFee: number;
-  maxLRUCacheInstances: number;
-  utxosLimit: number
-}
-export interface Config {
-  network: NetworkConfig;
-}
-export function getErgoConfig(network: string): Config {
->>>>>>> 3a4ec61d
   return {
     network: {
       name: network,
       nodeURL: ConfigManagerV2.getInstance().get(
-<<<<<<< HEAD
-        'algorand.networks.' + network + '.nodeURL',
-=======
-        'ergo.networks.' + network + '.nodeURL'
+        'ergo.networks.' + network + '.nodeURL',
       ),
       explorerURL: ConfigManagerV2.getInstance().get(
-        'ergo.networks.' + network + '.explorerURL'
+        'ergo.networks.' + network + '.explorerURL',
       ),
       explorerDEXURL: ConfigManagerV2.getInstance().get(
-        'ergo.networks.' + network + '.explorerDEXURL'
->>>>>>> 3a4ec61d
+        'ergo.networks.' + network + '.explorerDEXURL',
       ),
       timeOut: ConfigManagerV2.getInstance().get(
         'ergo.networks.' + network + '.timeOut',
@@ -45,18 +21,11 @@
       networkPrefix:
         network === 'Mainnet' ? NetworkPrefix.Mainnet : NetworkPrefix.Testnet,
       minTxFee: ConfigManagerV2.getInstance().get(
-<<<<<<< HEAD
-        'algorand.networks.' + network + '.minTxFee',
+        'ergo.networks.' + network + '.minTxFee',
       ),
       maxLRUCacheInstances: 10,
       utxosLimit: 100,
-=======
-        'ergo.networks.' + network + '.minTxFee'
-      ),
-      maxLRUCacheInstances: 10,
-      utxosLimit: 100,
-      poolLimit: 100
->>>>>>> 3a4ec61d
+      poolLimit: 100,
     },
   };
 }