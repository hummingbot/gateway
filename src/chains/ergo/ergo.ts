import {
  NetworkPrefix,
  SecretKey,
  SecretKeys,
  Wallet,
  ErgoBoxes, UnsignedTransaction,
} from 'ergo-lib-wasm-nodejs';
import LRUCache from 'lru-cache';
import {ErgoController} from './ergo.controller';
import {NodeService} from './node.service';
import {getErgoConfig} from './ergo.config';
import {DexService} from './dex.service';
import {createCipheriv, createDecipheriv, randomBytes} from 'crypto';
import {
  ErgoAccount,
  ErgoAsset,
  ErgoBox,
  ErgoConnectedInstance,
} from './interfaces/ergo.interface';
<<<<<<< HEAD
import { AmmPool, makeNativePools } from '@ergolabs/ergo-dex-sdk';
import { Explorer } from '@ergolabs/ergo-sdk';
=======
import {toNumber} from 'lodash';
import {
  AmmPool,
  makeNativePools,
  makeWrappedNativePoolActionsSelector, minValueForOrder, minValueForSetup,
  SwapExtremums, SwapParams,
  swapVars,
} from '@ergolabs/ergo-dex-sdk';
import {
  Explorer,
  Prover,
  ErgoTx,
  UnsignedErgoTx,
  unsignedErgoTxToProxy,
  DefaultTxAssembler,
  AssetAmount,
  MinBoxValue,
  DefaultBoxSelector,
  InsufficientInputs,
  publicKeyFromAddress,
  TransactionContext,
  Address,
  BoxSelection, Input as TxInput,
} from '@ergolabs/ergo-sdk';
import {makeTarget} from "@ergolabs/ergo-dex-sdk/build/main/utils/makeTarget";
import {NativeExFeeType} from "@ergolabs/ergo-dex-sdk/build/main/types";
import {NetworkContext} from "@ergolabs/ergo-sdk/build/main/entities/networkContext";
>>>>>>> 6eaa8cb0

class Pool extends AmmPool {
  private name: string;

  constructor(public pool: AmmPool) {
    super(pool.id, pool.lp, pool.x, pool.y, pool.poolFeeNum);

    this.name = `${this.x.asset.name}/${this.y.asset.name}`;
  }

  private getName() {
    return this.name;
  }

  // calculatePriceImpact(input: any): number {
  //   const ratio =
  //     input.asset.id === this.x.asset.id
  //       ? math.evaluate!(
  //         `${renderFractions(this.y.amount.valueOf(), this.y.asset.decimals)} / ${renderFractions(this.x.amount.valueOf(), this.x.asset.decimals)}`,
  //       ).toString()
  //       : math.evaluate!(
  //         `${renderFractions(this.x.amount.valueOf(), this.x.asset.decimals)} / ${renderFractions(this.y.amount.valueOf(), this.y.asset.decimals)}`,
  //       ).toString();
  //   const outputAmount = calculatePureOutputAmount(input, this);
  //   const outputRatio = math.evaluate!(
  //     `${outputAmount} / ${renderFractions(input.amount, input.asset.decimals)}`,
  //   ).toString();
  //
  //   return Math.abs(
  //     math.evaluate!(`(${outputRatio} * 100 / ${ratio}) - 100`).toFixed(2),
  //   );
  // }
}

<<<<<<< HEAD
/**
 * Ergo chain class
 * @param {string} network - mainnet or testnet
 * @class
 */
=======
export type BaseInputParameters = {
  baseInput: AssetAmount;
  baseInputAmount: bigint;
  minOutput: AssetAmount;
};
export const getBaseInputParameters = (
  pool: AmmPool,
  {inputAmount, slippage}: { inputAmount: any; slippage: number },
): BaseInputParameters => {
  const baseInputAmount =
    inputAmount.asset.id === pool.x.asset.id
      ? pool.x.withAmount(inputAmount.amount)
      : pool.y.withAmount(inputAmount.amount);
  const minOutput = pool.outputAmount(baseInputAmount as any, slippage);

  return {
    baseInput: baseInputAmount as any,
    baseInputAmount: inputAmount.amount,
    minOutput: minOutput as any,
  };
};
export const getInputs = (
  utxos: ErgoBox[],
  assets: AssetAmount[],
  fees: { minerFee: bigint; uiFee: bigint; exFee: bigint },
  minBoxValue: bigint,
  ignoreMinBoxValue?: boolean,
  setup?: boolean,
): BoxSelection => {
  let minFeeForOrder = minValueForOrder(fees.minerFee, fees.uiFee, fees.exFee);
  if (setup) {
    minFeeForOrder = minValueForSetup(fees.minerFee, fees.uiFee);
  }
  if (ignoreMinBoxValue) {
    minFeeForOrder -= MinBoxValue;
  }

  const target = makeTarget(assets, minFeeForOrder);

  const inputs = DefaultBoxSelector.select(utxos, target, minBoxValue);

  if (inputs instanceof InsufficientInputs) {
    throw new Error(
      `Error in getInputs function: InsufficientInputs -> ${inputs}`,
    );
  }

  return inputs;
};
export const getTxContext = (
  inputs: BoxSelection,
  network: NetworkContext,
  address: Address,
  minerFee: bigint,
): TransactionContext => ({
  inputs,
  selfAddress: address,
  changeAddress: address,
  feeNErgs: minerFee,
  network,
});

export class WalletProver implements Prover {
  readonly wallet: Wallet;
  readonly nodeService: NodeService;

  constructor(wallet: Wallet, nodeService: NodeService) {
    this.wallet = wallet;
    this.nodeService = nodeService;
  }

  /** Sign the given transaction.
   */
  async sign(tx: UnsignedErgoTx): Promise<ErgoTx> {
    const ctx = await this.nodeService.getCtx()
    const proxy = unsignedErgoTxToProxy(tx);
    const wasmtx = UnsignedTransaction.from_json(JSON.stringify(proxy))
    try {
      return this.wallet.sign_transaction(ctx, wasmtx, ErgoBoxes.from_boxes_json(proxy.inputs), ErgoBoxes.empty()).to_js_eip12()
    } catch {
      throw new Error("not be able to sign!")
    }
  }

  async submit(tx: ErgoTx): Promise<ErgoTx> {
    return await this.nodeService.postTransaction(tx)
  }

  signInput(tx: UnsignedErgoTx, input: number): Promise<TxInput> {
    // @ts-ignore
    return
  }
}

>>>>>>> 6eaa8cb0
export class Ergo {
  private _assetMap: Record<string, ErgoAsset> = {};
  private static _instances: LRUCache<string, Ergo>;
  private _chain: string = 'ergo';
  private _network: string;
  private _networkPrefix: NetworkPrefix;
  private _node: NodeService;
  private _explorer: Explorer;
  private _dex: DexService;
  private _ready: boolean = false;
  public txFee: number;
  public controller: ErgoController;
  private utxosLimit: number;
  private poolLimit: number;
  private ammPools: Array<Pool> = [];

  constructor(network: string) {
    const config = getErgoConfig(network);

    if (network === 'Mainnet') {
      this._networkPrefix = NetworkPrefix.Mainnet;
    } else {
      this._networkPrefix = NetworkPrefix.Testnet;
    }

    this._network = network;
    this._node = new NodeService(
      config.network.nodeURL,
      config.network.timeOut,
    );
    this._explorer = new Explorer(config.network.explorerURL);
    this._dex = new DexService(
      config.network.explorerDEXURL,
      config.network.timeOut,
    );
    this.controller = ErgoController;
    this.txFee = config.network.minTxFee;
    this.utxosLimit = config.network.utxosLimit;
    this.poolLimit = config.network.poolLimit;
  }

  public get node(): NodeService {
    return this._node;
  }

  public get network(): string {
    return this._network;
  }

  public get storedAssetList(): Array<ErgoAsset> {
    return Object.values(this._assetMap);
  }

  public get ready(): boolean {
    return this._ready;
  }

  /**
   * This function initializes the Ergo class' instance
   * @returns
   * @function
   * @async
   */
  public async init(): Promise<void> {
    await this.loadAssets();
    await this.loadPools();
    this._ready = true;
    return;
  }

  async close() {
    return;
  }

  /**
   * This static function returns the exists or create new Ergo class' instance based on the network
   * @param {string} network - mainnet or testnet
   * @returns Ergo
   * @function
   * @static
   */
  public static getInstance(network: string): Ergo {
    const config = getErgoConfig(network);

    if (!Ergo._instances) {
      Ergo._instances = new LRUCache<string, Ergo>({
        max: config.network.maxLRUCacheInstances,
      });
    }

    if (!Ergo._instances.has(config.network.name)) {
      if (network) {
        Ergo._instances.set(config.network.name, new Ergo(network));
      } else {
        throw new Error(
          `Ergo.getInstance received an unexpected network: ${network}.`,
        );
      }
    }

    return Ergo._instances.get(config.network.name) as Ergo;
  }

  /**
   * This static function returns the connected instances
   * @returns ErgoConnectedInstance
   * @function
   * @static
   */
  public static getConnectedInstances(): ErgoConnectedInstance {
    const connectedInstances: ErgoConnectedInstance = {};

    if (this._instances) {
      const keys = Array.from(this._instances.keys());

      for (const instance of keys) {
        if (instance) {
          connectedInstances[instance] = this._instances.get(instance) as Ergo;
        }
      }
    }

    return connectedInstances;
  }

  /**
   * This function returns the current network height(Block number)
   * @returns number
   * @function
   * @async
   */
  async getCurrentBlockNumber(): Promise<number> {
    const status = await this._node.getNetworkHeight();
    return status + 1;
  }

  /**
   * This function returns the unspent boxes based on the address from node
   * @returns ErgoBox[]
   * @function
   * @async
   */
  async getAddressUnspentBoxes(address: string) {
    let utxos: Array<ErgoBox> = [];
    let offset = 0;
    let nodeBoxes = await this._node.getUnspentBoxesByAddress(
      address,
      offset,
      this.utxosLimit,
    );

    while (nodeBoxes.length > 0) {
      utxos = [...utxos, ...nodeBoxes];
      offset += this.utxosLimit;
      nodeBoxes = await this._node.getUnspentBoxesByAddress(
        address,
        offset,
        this.utxosLimit,
      );
    }

    return utxos;
  }

  /**
   * Retrieves Ergo Account from secret key
   * @param {string} secret - Secret key
   * @returns ErgoAccount
   * @function
   */
  public getAccountFromSecretKey(secret: string): ErgoAccount {
    const sks = new SecretKeys();
    const secretKey = SecretKey.dlog_from_bytes(Buffer.from(secret, 'hex'));
    const address = secretKey.get_address().to_base58(this._networkPrefix);

    sks.add(secretKey);

    const wallet = Wallet.from_secrets(sks);

    return {
      address,
      wallet,
      prover: new WalletProver(wallet, this._node)
    };
  }

  /**
   * Encrypt secret via password
   * @param {string} secret - Secret key
   * @param {string} password - password
   * @returns string
   * @function
   */
  public encrypt(secret: string, password: string): string {
    const iv = randomBytes(16);
    const key = Buffer.alloc(32);

    key.write(password);

    const cipher = createCipheriv('aes-256-cbc', key, iv);
    const encrypted = Buffer.concat([cipher.update(secret), cipher.final()]);

    return `${iv.toString('hex')}:${encrypted.toString('hex')}`;
  }

  /**
   * Decrypt encrypted secret key via password
   * @param {string} encryptedSecret - Secret key
   * @param {string} password - password
   * @returns string
   * @function
   */
  public decrypt(encryptedSecret: string, password: string): string {
    const [iv, encryptedKey] = encryptedSecret.split(':');
    const key = Buffer.alloc(32);

    key.write(password);

    const decipher = createDecipheriv(
      'aes-256-cbc',
      key,
      Buffer.from(iv, 'hex'),
    );
    const decrypted = Buffer.concat([
      decipher.update(Buffer.from(encryptedKey, 'hex')),
      decipher.final(),
    ]);

    return decrypted.toString();
  }

  /**
   *  Gets asset balance from unspent boxes
   * @param {ErgoAccount} account
   * @param {string} assetName
   * @returns string
   * @function
   * @async
   */
  public async getAssetBalance(
    account: ErgoAccount,
    assetName: string,
  ): Promise<string> {
    const ergoAsset = this._assetMap[assetName];
    let balance = 0;

    try {
      const utxos = await this.getAddressUnspentBoxes(account.address);

      balance = utxos.reduce(
        (total: number, box) =>
          total +
          box.assets
            .filter((asset) => asset.tokenId === ergoAsset.tokenId.toString())
            .reduce(
              (total_asset, asset) => total_asset + Number(asset.amount),
              0,
            ),
        0,
      );
    } catch (error: any) {
      throw new Error(
        `problem during finding account assets ${this._chain} Node!`,
      );
    }

    return balance.toString();
  }

  private async loadAssets() {
    const assetData = await this.getAssetData();

    for (const result of assetData.tokens) {
      this._assetMap[result.name.toUpperCase()] = {
        tokenId: result.address,
        decimals: result.decimals,
        name: result.name,
        symbol: result.ticker,
      };
    }
  }

  private async getAssetData() {
    return await this._dex.getTokens();
  }

  private async loadPools(): Promise<void> {
    let offset = 0;
    let pools: Array<Pool> = await this.getPoolData(this.poolLimit, offset);

    while (pools.length > 0) {
      for (const pool of pools) {
        if (!this.ammPools.filter((ammPool) => ammPool.id === pool.id).length) {
          this.ammPools.push(pool);
        }
      }

      offset += this.utxosLimit;
      pools = await this.getPoolData(this.poolLimit, offset);
    }
  }

  private async getPoolData(limit: number, offset: number): Promise<any> {
    return await makeNativePools(this._explorer).getAll({limit, offset});
  }

  /**
   *  Returns a map of asset name and Ergo Asset
   * @returns assetMap
   */
  public get storedTokenList() {
    return this._assetMap;
  }

  private async swap(account: ErgoAccount, pool: Pool, x_amount: bigint, y_amount: bigint, output_address: string, return_address: string): Promise<ErgoTx> {
    const config = getErgoConfig(this.network);
    const networkContext = await this._explorer.getNetworkContext()
    const mainnetTxAssembler = new DefaultTxAssembler(this.network === 'Mainnet');
    const poolActions = makeWrappedNativePoolActionsSelector(output_address, account.prover, mainnetTxAssembler)
    let utxos = await this.getAddressUnspentBoxes(account.address)
    const to = {
      asset: {
        id: pool.x.asset.id,
        decimals: pool.x.asset.decimals
      },
      amount: x_amount
    }
    const max_to = {
      asset: {
        id: pool.x.asset.id
      },
      amount: x_amount + x_amount / 10n
    }
    const from = {
      asset: {
        id: pool.y.asset.id,
        decimals: pool.y.asset.decimals
      },
      amount: pool.outputAmount(max_to as any, config.network.defaultSlippage).amount
    }
    const {baseInput, baseInputAmount, minOutput} = getBaseInputParameters(
      pool,
      {
        inputAmount: from,
        slippage: config.network.defaultSlippage,
      },
    );
    const swapVariables: [number, SwapExtremums] | undefined = swapVars(
      config.network.defaultMinerFee * 3n,
      config.network.minNitro,
      minOutput,
    );
    const [exFeePerToken, extremum] = swapVariables;
    const inputs = getInputs(
      utxos,
      [new AssetAmount(from.asset, baseInputAmount)],
      {
        minerFee: config.network.defaultMinerFee,
        uiFee: BigInt(y_amount),
        exFee: extremum.maxExFee,
      },
      config.network.minBoxValue
    );
    const swapParams: SwapParams<NativeExFeeType> = {
      poolId: pool.id,
      pk: publicKeyFromAddress(output_address),
      baseInput,
      minQuoteOutput: extremum.minOutput.amount,
      exFeePerToken,
      uiFee: BigInt(y_amount),
      quoteAsset: to.asset.id,
      poolFeeNum: pool.poolFeeNum,
      maxExFee: extremum.maxExFee,
    };
    const txContext: TransactionContext = getTxContext(
      inputs,
      networkContext as NetworkContext,
      return_address,
      config.network.defaultMinerFee,
    );

    const actions = poolActions(pool);
    return await actions
      .swap(swapParams, txContext)
  }
}<|MERGE_RESOLUTION|>--- conflicted
+++ resolved
@@ -17,10 +17,6 @@
   ErgoBox,
   ErgoConnectedInstance,
 } from './interfaces/ergo.interface';
-<<<<<<< HEAD
-import { AmmPool, makeNativePools } from '@ergolabs/ergo-dex-sdk';
-import { Explorer } from '@ergolabs/ergo-sdk';
-=======
 import {toNumber} from 'lodash';
 import {
   AmmPool,
@@ -48,7 +44,6 @@
 import {makeTarget} from "@ergolabs/ergo-dex-sdk/build/main/utils/makeTarget";
 import {NativeExFeeType} from "@ergolabs/ergo-dex-sdk/build/main/types";
 import {NetworkContext} from "@ergolabs/ergo-sdk/build/main/entities/networkContext";
->>>>>>> 6eaa8cb0
 
 class Pool extends AmmPool {
   private name: string;
@@ -83,13 +78,6 @@
   // }
 }
 
-<<<<<<< HEAD
-/**
- * Ergo chain class
- * @param {string} network - mainnet or testnet
- * @class
- */
-=======
 export type BaseInputParameters = {
   baseInput: AssetAmount;
   baseInputAmount: bigint;
@@ -184,7 +172,6 @@
   }
 }
 
->>>>>>> 6eaa8cb0
 export class Ergo {
   private _assetMap: Record<string, ErgoAsset> = {};
   private static _instances: LRUCache<string, Ergo>;
