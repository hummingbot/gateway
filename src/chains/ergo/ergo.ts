--- conflicted
+++ resolved
@@ -486,15 +486,9 @@
     account: ErgoAccount,
     assetName: string,
   ): Promise<string> {
-<<<<<<< HEAD
     const ergoAsset = this._assetMap[assetName.toUpperCase()];
     let balance = 0;
     if (!ergoAsset) throw new Error(`assetName not found ${this._chain} Node!`);
-=======
-    const ergoAsset = this._assetMap[assetName];
-    let balance = BigInt(0);
-
->>>>>>> fbf9099d
     try {
       const utxos = await this.getAddressUnspentBoxes(account.address);
       balance = utxos.reduce(
@@ -696,13 +690,7 @@
     return await actions.swap(swapParams, txContext);
   }
 
-<<<<<<< HEAD
   public async buy(
-=======
-  // eslint-disable-next-line @typescript-eslint/ban-ts-comment
-  // @ts-expect-error
-  private async buy(
->>>>>>> fbf9099d
     account: ErgoAccount,
     pool: Pool,
     x_amount: bigint,
@@ -723,13 +711,7 @@
     );
   }
 
-<<<<<<< HEAD
   public async sell(
-=======
-  // eslint-disable-next-line @typescript-eslint/ban-ts-comment
-  // @ts-expect-error
-  private async sell(
->>>>>>> fbf9099d
     account: ErgoAccount,
     pool: Pool,
     x_amount: bigint,
@@ -782,13 +764,7 @@
     return minOutput;
   }
 
-<<<<<<< HEAD
   public async estimateBuy(
-=======
-  // eslint-disable-next-line @typescript-eslint/ban-ts-comment
-  // @ts-expect-error
-  private async estimateBuy(
->>>>>>> fbf9099d
     pool: Pool,
     y_amount: bigint,
     slippage: number,
@@ -796,13 +772,7 @@
     return await this.estimate(pool, y_amount, slippage, false);
   }
 
-<<<<<<< HEAD
   public async estimateSell(
-=======
-  // eslint-disable-next-line @typescript-eslint/ban-ts-comment
-  // @ts-expect-error
-  private async estimateSell(
->>>>>>> fbf9099d
     pool: Pool,
     x_amount: bigint,
     slippage: number,
