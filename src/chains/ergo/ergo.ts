import {
  NetworkPrefix,
  SecretKey,
  SecretKeys,
  Wallet,
  Mnemonic,
  ExtSecretKey,
  DerivationPath,
} from 'ergo-lib-wasm-nodejs';
import LRUCache from 'lru-cache';
import { ErgoController } from './ergo.controller';
import { NodeService } from './node.service';
import { getErgoConfig } from './ergo.config';
import { DexService } from './dex.service';
import { createCipheriv, createDecipheriv, randomBytes } from 'crypto';
import {
  ErgoAccount,
  ErgoAsset,
  ErgoBox,
  ErgoConnectedInstance,
  ErgoTxFull,
} from './interfaces/ergo.interface';
import {
  AmmPool,
  makeNativePools,
  makeWrappedNativePoolActionsSelector,
  SwapExtremums,
  SwapParams,
  swapVars,
} from '@patternglobal/ergo-dex-sdk';
import {
  Explorer,
  DefaultTxAssembler,
  AssetAmount,
  publicKeyFromAddress,
  TransactionContext,
  RustModule, BoxSelection
} from "@patternglobal/ergo-sdk";
import { NativeExFeeType } from '@patternglobal/ergo-dex-sdk/build/main/types';
import { NetworkContext } from '@patternglobal/ergo-sdk/build/main/entities/networkContext';
import { ErgoNetwork } from './types/ergo.type';
import { getBaseInputParameters, getInputs, getTxContext } from './ergo.util';
import { WalletProver } from './wallet-prover.service';
import { BigNumber } from 'bignumber.js';
import { PriceResponse, TradeResponse } from '../../amm/amm.requests';
import { walletPath } from '../../services/base';
import fse from 'fs-extra';
import { ConfigManagerCertPassphrase } from '../../services/config-manager-cert-passphrase';

/**
 * Extended AmmPool class with additional properties and methods
 */
class Pool extends AmmPool {
  private _name: string;

  constructor(public pool: AmmPool) {
    super(pool.id, pool.lp, pool.x, pool.y, pool.poolFeeNum);
    this._name = `${this.pool.x.asset.name}/${this.pool.y.asset.name}`;
  }

  public get name() {
    return this._name;
  }

  public get info() {
    return {
      id: this.id,
      lp: this.lp,
      x: this.x,
      y: this.y,
      feeNum: this.feeNum,
      feeDenom: this.feeDenom,
    };
  }
}

/**
 * Main Ergo class for interacting with the Ergo blockchain
 */
export class Ergo {
  private static _instances: LRUCache<string, Ergo>;
  private _assetMap: Record<string, ErgoAsset> = {};
  private _chain: string = 'ergo';
  private _network: ErgoNetwork;
  private _networkPrefix: NetworkPrefix;
  private _node: NodeService;
  private _explorer: Explorer;
  private _dex: DexService;
  private _ready: boolean = false;
  public txFee: number;
  public controller: ErgoController;
  private utxosLimit: number;
  private poolLimit: number;
  private ammPools: Array<Pool> = [];

  /**
   * Creates an instance of Ergo.
   * @param {ErgoNetwork} network - The Ergo network to connect to ('mainnet' or 'testnet')
   */
  constructor(network: ErgoNetwork) {
    if (network !== 'mainnet' && network !== 'testnet') {
      throw new Error('network should be `mainnet` or `testnet`');
    }

    const config = getErgoConfig(network);

    this._networkPrefix = config.network.networkPrefix;
    this._network = network;
    this._node = new NodeService(
      config.network.nodeURL,
      config.network.timeOut,
    );
    this._explorer = new Explorer(config.network.explorerURL);
    this._dex = new DexService(
      config.network.explorerDEXURL,
      config.network.timeOut,
    );
    this.controller = ErgoController;
    this.txFee = config.network.minTxFee;
    this.utxosLimit = config.network.utxosLimit;
    this.poolLimit = config.network.poolLimit;
  }

  /**
   * Gets the node service
   * @returns {NodeService}
   */
  public get node(): NodeService {
    return this._node;
  }

  /**
   * Gets the current network
   * @returns {ErgoNetwork}
   */
  public get network(): ErgoNetwork {
    return this._network;
  }

  /**
   * Gets the list of stored assets
   * @returns {Array<ErgoAsset>}
   */
  public get storedAssetList(): Array<ErgoAsset> {
    return Object.values(this._assetMap);
  }

  /**
   * Checks if the Ergo instance is ready
   * @returns {boolean}
   */
  public ready(): boolean {
    return this._ready;
  }

  /**
   * Gets the current network height
   * @returns {Promise<number>}
   */
  public async getNetworkHeight() {
    return await this._node.getNetworkHeight();
  }

  /**
   * Initializes the Ergo instance
   * @returns {Promise<void>}
   */
  public async init(): Promise<void> {
    await RustModule.load(true);
    await this.loadAssets();
    await this.loadPools();
    this._ready = true;
    return;
  }

  /**
   * Closes the Ergo instance (placeholder for future implementation)
   * @returns {Promise<void>}
   */
  async close() {
    return;
  }

  /**
   * Gets or creates an Ergo instance
   * @param {ErgoNetwork} network - The network to connect to
   * @returns {Ergo}
   * @static
   */
  public static getInstance(network: ErgoNetwork): Ergo {
    if (network !== 'mainnet' && network !== 'testnet') {
      throw new Error('network should be `mainnet` or `testnet`');
    }

    const config = getErgoConfig(network);

    if (!Ergo._instances) {
      Ergo._instances = new LRUCache<string, Ergo>({
        max: config.network.maxLRUCacheInstances,
      });
    }

    if (!Ergo._instances.has(config.network.name)) {
      if (network) {
        Ergo._instances.set(config.network.name, new Ergo(network));
      } else {
        throw new Error(
          `Ergo.getInstance received an unexpected network: ${network}.`,
        );
      }
    }

    return Ergo._instances.get(config.network.name) as Ergo;
  }

  /**
   * Gets all connected Ergo instances
   * @returns {ErgoConnectedInstance}
   * @static
   */
  public static getConnectedInstances(): ErgoConnectedInstance {
    const connectedInstances: ErgoConnectedInstance = {};

    if (this._instances) {
      const keys = Array.from(this._instances.keys());

      for (const instance of keys) {
        if (instance) {
          connectedInstances[instance] = this._instances.get(instance) as Ergo;
        }
      }
    }

    return connectedInstances;
  }

  /**
   * Gets the current block number
   * @returns {Promise<number>}
   */
  async getCurrentBlockNumber(): Promise<number> {
    const status = await this._node.getNetworkHeight();
    return status + 1;
  }

  /**
   * Gets unspent boxes for a given address
   * @param {string} address - The address to get unspent boxes for
   * @returns {Promise<ErgoBox[]>}
   */
  async getAddressUnspentBoxes(address: string) {
    let utxos: Array<ErgoBox> = [];
    let offset = 0;
    let nodeBoxes = await this._node.getUnspentBoxesByAddress(
      address,
      offset,
      this.utxosLimit,
    );

    while (nodeBoxes.length > 0) {
      utxos = [...utxos, ...nodeBoxes];
      offset += this.utxosLimit;
      nodeBoxes = await this._node.getUnspentBoxesByAddress(
        address,
        offset,
        this.utxosLimit,
      );
    }

    return utxos;
  }

  /**
   * Gets an Ergo account from a secret key
   * @param {string} secret - The secret key
   * @returns {ErgoAccount}
   */
  public getAccountFromSecretKey(secret: string): ErgoAccount {
    const sks = new SecretKeys();
    const secretKey = SecretKey.dlog_from_bytes(Buffer.from(secret, 'hex'));
    const address = secretKey.get_address().to_base58(this._networkPrefix);

    sks.add(secretKey);

    const wallet = Wallet.from_secrets(sks);

    return {
      address,
      wallet,
      prover: new WalletProver(wallet, this._node),
    };
  }

  /**
   * Gets an Ergo account from a mnemonic phrase
   * @param {string} mnemonic - The mnemonic phrase
   * @returns {ErgoAccount}
   */
  public getAccountFromMnemonic(mnemonic: string): ErgoAccount {
    const sks = new SecretKeys();
    const seed = Mnemonic.to_seed(mnemonic, '');
    const rootSecret = ExtSecretKey.derive_master(seed);
    const changePath = DerivationPath.new(0, new Uint32Array([0]));
    const secretKeyBytes = rootSecret.derive(changePath).secret_key_bytes();
    const secretKey = SecretKey.dlog_from_bytes(secretKeyBytes);
    const address = secretKey.get_address().to_base58(this._networkPrefix);

    sks.add(secretKey);

    const wallet = Wallet.from_secrets(sks);

    return {
      address,
      wallet,
      prover: new WalletProver(wallet, this._node),
    };
  }

  /**
   * Encrypts a secret using a password
   * @param {string} secret - The secret to encrypt
   * @param {string} password - The password to use for encryption
   * @returns {string} The encrypted secret
   */
  public encrypt(secret: string, password: string): string {
    const iv = randomBytes(16);
    const key = Buffer.alloc(32);

    key.write(password);

    const cipher = createCipheriv('aes-256-cbc', key, iv);
    const encrypted = Buffer.concat([cipher.update(secret), cipher.final()]);

    return `${iv.toString('hex')}:${encrypted.toString('hex')}`;
  }

  /**
   * Gets an Ergo account from an address
   * @param {string} address - The address to get the account for
   * @returns {Promise<ErgoAccount>}
   */
  public async getAccountFromAddress(address: string): Promise<ErgoAccount> {
    const path = `${walletPath}/${this._chain}`;
    const encryptedMnemonic: string = await fse.readFile(
      `${path}/${address}.json`,
      'utf8',
    );
    const passphrase = ConfigManagerCertPassphrase.readPassphrase();
    if (!passphrase) {
      throw new Error('missing passphrase');
    }
    const mnemonic = this.decrypt(encryptedMnemonic, passphrase);
    return this.getAccountFromMnemonic(mnemonic);
  }

  /**
   * Decrypts an encrypted secret using a password
   * @param {string} encryptedSecret - The encrypted secret
   * @param {string} password - The password to use for decryption
   * @returns {string} The decrypted secret
   */
  public decrypt(encryptedSecret: string, password: string): string {
    const [iv, encryptedKey] = encryptedSecret.split(':');
    const key = Buffer.alloc(32);

    key.write(password);

    const decipher = createDecipheriv(
      'aes-256-cbc',
      key,
      Buffer.from(iv, 'hex'),
    );
    const decrypted = Buffer.concat([
      decipher.update(Buffer.from(encryptedKey, 'hex')),
      decipher.final(),
    ]);

    return decrypted.toString();
  }

  /**
   * Gets the balance of a specific asset for an account
   * @param {ErgoAccount} account - The account to get the balance for
   * @param {string} assetName - The name of the asset
   * @returns {Promise<string>} The balance of the asset
   */
  public async getAssetBalance(
    account: ErgoAccount,
    assetName: string,
  ): Promise<string> {
    const ergoAsset = this._assetMap[assetName.toUpperCase()];
    let balance = BigNumber(0);
    if (!ergoAsset) throw new Error(`assetName not found ${this._chain} Node!`);
    try {
      const utxos = await this.getAddressUnspentBoxes(account.address);
      balance = utxos.reduce(
        (total: BigNumber, box) =>
          total.plus(
            box.assets
              .filter((asset) => asset.tokenId === ergoAsset.tokenId.toString())
              .reduce(
                (total_asset, asset) =>
                  total_asset.plus(BigNumber(asset.amount)),
                BigNumber(0),
              ),
          ),
        BigNumber(0),
      );
    } catch (error: any) {
      throw new Error(
        `problem during finding account assets ${this._chain} Node!`,
      );
    }

    return balance.toString();
  }

  /**
   * Gets the balance of ERG and assets from unspent boxes
   * @param {ErgoBox[]} utxos - The unspent transaction outputs
   * @returns {{ balance: BigNumber, assets: Record<string, BigNumber> }}
   */
  public getBalance(utxos: ErgoBox[]) {
    const balance = utxos.reduce(
      (total, box) => total.plus(BigNumber(box.value)),
      BigNumber(0),
    );
    const assets: Record<string, BigNumber> = {};

    utxos.forEach((box) => {
      box.assets.forEach((asset) => {
        if (Object.keys(assets).includes(asset.tokenId))
          assets[asset.tokenId] = assets[asset.tokenId].plus(
            BigNumber(asset.amount),
          );
        else assets[asset.tokenId] = BigNumber(asset.amount);
      });
    });

    return { balance, assets };
  }

  /**
   * Loads assets from the DEX
   * @private
   */
  private async loadAssets() {
    const assetData = await this.getAssetData();

    for (const result of assetData.tokens) {
      this._assetMap[result.name.toUpperCase()] = {
        tokenId: result.address,
        decimals: result.decimals,
        name: result.name,
        symbol: result.ticker.toUpperCase(),
      };
    }

    this._assetMap['ERGO'] = {
      tokenId:
        '0000000000000000000000000000000000000000000000000000000000000000',
      decimals: 9,
      name: 'ERGO',
      symbol: 'ERG',
    };
  }

  /**
   * Retrieves asset data from the DEX
   * @private
   * @returns {Promise<any>} Asset data
   */
  private async getAssetData() {
    return await this._dex.getTokens();
  }

  /**
   * Loads AMM pools
   * @private
   */
  private async loadPools(): Promise<void> {
    let offset = 0;
    let pools: Array<Pool> = await this.getPoolData(this.poolLimit, offset);

    while (pools.length > 0) {
      for (const pool of pools) {
        if (!this.ammPools.filter((ammPool) => ammPool.id === pool.id).length) {
          this.ammPools.push(pool);
        }
      }

      offset += this.poolLimit;
      pools = await this.getPoolData(this.poolLimit, offset);
    }
  }

  /**
   * Loads a specific pool by ID
   * @param {string} poolId - The ID of the pool to load
   */
  public async loadPool(poolId: string): Promise<void> {
    await RustModule.load(true);
    const pool = await this.getPool(poolId);

    if (!pool) {
      const new_pool = await makeNativePools(this._explorer).get(poolId);
      if (!new_pool)
        throw new Error(`can not get pool with this id: ${poolId}`);
      this.ammPools.push(new Pool(new_pool));
    }
  }

  /**
   * Retrieves pool data
   * @private
   * @param {number} limit - The number of pools to retrieve
   * @param {number} offset - The offset for pagination
   * @returns {Promise<any>} Pool data
   */
  private async getPoolData(limit: number, offset: number): Promise<any> {
    const [AmmPool] = await makeNativePools(this._explorer).getAll({
      limit,
      offset,
    });

    return AmmPool;
  }

  /**
   * Gets the stored token list
   * @returns {Record<string, ErgoAsset>} Stored token list
   */
  public get storedTokenList() {
    return this._assetMap;
  }


  /**
   * Performs a swap operation
   * @param {ErgoAccount} account - The account performing the swap
   * @param {string} baseToken - The base token symbol
   * @param {string} quoteToken - The quote token symbol
   * @param {BigNumber} value - The amount to swap
   * @param {string} output_address - The address to receive the output
   * @param {string} return_address - The address for change return
   * @param {number} [slippage] - The slippage tolerance
   * @returns {Promise<TradeResponse>} The trade response
   */
  public async swap(
    account: ErgoAccount,
    baseToken: string,
    quoteToken: string,
    value: BigNumber,
    output_address: string,
    return_address: string,
    slippage?: number,
  ): Promise<TradeResponse> {
    const { realBaseToken, realQuoteToken, pool } = await this.findBestPool(baseToken, quoteToken, value, slippage);
    const { sell, amount, from, to, minOutput } = this.calculateSwapParameters(pool, realBaseToken, value, slippage);

    const config = getErgoConfig(this.network);
    const { baseInput, baseInputAmount } = getBaseInputParameters(pool, { inputAmount: from, slippage: slippage || config.network.defaultSlippage });

    const networkContext = await this._explorer.getNetworkContext();
    const txAssembler = new DefaultTxAssembler(this.network === 'mainnet');
    const poolActions = this.getPoolActions(output_address, account, txAssembler);

    const utxos = await this.getAddressUnspentBoxes(account.address);
    const swapVariables = this.calculateSwapVariables(config, minOutput);
    const inputs = this.prepareInputs(utxos, from, baseInputAmount, config, swapVariables[1]);

    const swapParams = this.createSwapParams(pool, output_address, baseInput, to, swapVariables, config);
    const txContext = this.createTxContext(inputs, networkContext, return_address, config);

    const actions = poolActions(pool);
    const timestamp = await this.getBlockTimestamp(networkContext);
    const tx = await actions.swap(swapParams, txContext);

    await this.submitTransaction(account, tx);

    return this.createTradeResponse(realBaseToken, realQuoteToken, amount, from, minOutput, pool, sell, config, timestamp, tx);
  }

  /**
   * Estimates the price for a swap
   * @param {string} baseToken - The base token symbol
   * @param {string} quoteToken - The quote token symbol
   * @param {BigNumber} value - The amount to swap
   * @param {number} [slippage] - The slippage tolerance
   * @returns {Promise<PriceResponse>} The price estimate
   */
  public async estimate(
    baseToken: string,
    quoteToken: string,
    value: BigNumber,
    slippage?: number,
  ): Promise<PriceResponse> {
    const { realBaseToken, realQuoteToken, pool } = await this.findBestPool(baseToken, quoteToken, value, slippage);
    const { sell, amount, from, minOutput } = this.calculateSwapParameters(pool, realBaseToken, value, slippage);

    const config = getErgoConfig(this.network);
    const expectedAmount = this.calculateExpectedAmount(minOutput, pool, sell);

    return this.createPriceResponse(realBaseToken, realQuoteToken, amount, from, minOutput, pool, sell, config, expectedAmount);
  }

  /**
   * Finds the best pool for a given token pair and amount
   * @param {string} baseToken - The base token symbol
   * @param {string} quoteToken - The quote token symbol
   * @param {BigNumber} value - The amount to swap
   * @param {number} [slippage] - The slippage tolerance
   * @returns {Promise<{ realBaseToken: ErgoAsset, realQuoteToken: ErgoAsset, pool: Pool }>}
   */
  private async findBestPool(baseToken: string, quoteToken: string, value: BigNumber, slippage?: number): Promise<{ realBaseToken: ErgoAsset, realQuoteToken: ErgoAsset, pool: Pool }> {
    const pools = this.getPoolByToken(baseToken, quoteToken);
    if (!pools.length) throw new Error(`Pool not found for ${baseToken} and ${quoteToken}`);

    const realBaseToken = this.findToken(baseToken);
    const realQuoteToken = this.findToken(quoteToken);

    let bestPool: Pool | null = null;
    let bestExpectedOut = BigNumber(0);

    for (const pool of pools) {
      const { minOutput } = this.calculateSwapParameters(pool, realBaseToken, value, slippage);
      const expectedOut = this.calculateExpectedAmount(minOutput, pool, pool.x.asset.id !== realBaseToken.tokenId);

      if (expectedOut.gt(bestExpectedOut)) {
        bestPool = pool;
        bestExpectedOut = expectedOut;
      }
    }

    if (!bestPool) throw new Error(`No suitable pool found for ${baseToken} and ${quoteToken}`);

    return { realBaseToken, realQuoteToken, pool: bestPool };
  }

  /**
   * Finds a token by its symbol
   * @param {string} symbol - The token symbol
   * @returns {ErgoAsset}
   */
  private findToken(symbol: string): ErgoAsset {
    const token = this.storedAssetList.find(asset => asset.symbol === symbol);
    if (!token) throw new Error(`Token ${symbol} not found`);
    return token;
  }

  /**
   * Calculates swap parameters for a given pool and amount
   * @param {Pool} pool - The pool to use for the swap
   * @param {ErgoAsset} baseToken - The base token
   * @param {BigNumber} value - The amount to swap
   * @param {number} [slippage] - The slippage tolerance
   * @returns {{ sell: boolean, amount: BigNumber, from: any, to: any, minOutput: any }}
   */
  private calculateSwapParameters(pool: Pool, baseToken: ErgoAsset, value: BigNumber, slippage?: number) {
    const config = getErgoConfig(this.network);
    const sell = pool.x.asset.id !== baseToken.tokenId;
    const amount = this.calculateAmount(pool, value, sell);

    const max_to = {
      asset: { id: sell ? pool.x.asset.id : pool.y.asset.id },
      amount: BigInt(amount.toString()),
    };

    const from = {
      asset: {
        id: sell ? pool.y.asset.id : pool.x.asset.id,
        decimals: sell ? pool.y.asset.decimals : pool.x.asset.decimals,
      },
      amount: pool.outputAmount(max_to as any, slippage || config.network.defaultSlippage).amount,
    };

    const to = {
      asset: {
        id: sell ? pool.x.asset.id : pool.y.asset.id,
        decimals: sell ? pool.x.asset.decimals : pool.y.asset.decimals,
      },
      amount: BigInt(amount.toString()),
    };

    const { minOutput } = getBaseInputParameters(pool, {
      inputAmount: from,
      slippage: slippage || config.network.defaultSlippage,
    });

    return { sell, amount, from, to, minOutput };
  }

  /**
   * Calculates the amount with proper decimals
   * @param {Pool} pool - The pool to use for the calculation
   * @param {BigNumber} value - The input value
   * @param {boolean} sell - Whether it's a sell operation
   * @returns {BigNumber}
   */
  private calculateAmount(pool: Pool, value: BigNumber, sell: boolean): BigNumber {
    const decimals = sell ? pool.x.asset.decimals : pool.y.asset.decimals;
    return value.multipliedBy(BigNumber(10).pow(decimals as number));
  }

  /**
   * Calculates the expected amount from the minimum output
   * @param {any} minOutput - The minimum output
   * @param {Pool} pool - The pool used for the swap
   * @param {boolean} sell - Whether it's a sell operation
   * @returns {BigNumber}
   */
  private calculateExpectedAmount(minOutput: any, pool: Pool, sell: boolean): BigNumber {
    const decimals = sell ? pool.x.asset.decimals : pool.y.asset.decimals;
    return BigNumber(minOutput.amount.toString()).div(BigNumber(10).pow(decimals as number));
  }

  /**
   * Gets pool actions for the swap
   * @param {string} output_address - The output address
   * @param {ErgoAccount} account - The account performing the swap
   * @param {DefaultTxAssembler} txAssembler - The transaction assembler
   * @returns {Function}
   */
  private getPoolActions(output_address: string, account: ErgoAccount, txAssembler: DefaultTxAssembler) {
    return makeWrappedNativePoolActionsSelector(output_address, account.prover, txAssembler);
  }

  /**
   * Calculates swap variables
   * @param {any} config - The Ergo configuration
   * @param {any} minOutput - The minimum output
   * @returns {[number, SwapExtremums]}
   */
  private calculateSwapVariables(config: any, minOutput: any): [number, SwapExtremums] {
    const swapVariables = swapVars(
      BigInt(config.network.defaultMinerFee.multipliedBy(3).toString()),
      config.network.minNitro,
      minOutput,
    );
    if (!swapVariables) throw new Error('Error in swap vars!');
    return swapVariables;
  }

  /**
   * Prepares inputs for the swap
   * @param {any[]} utxos - The unspent transaction outputs
   * @param {any} from - The from asset
   * @param {BigInt} baseInputAmount - The base input amount
   * @param {any} config - The Ergo configuration
   * @param {SwapExtremums} extremum - The swap extremums
   * @returns {any[]}
   */
  private prepareInputs(utxos: any[], from: any, baseInputAmount: BigNumber, config: any, extremum: SwapExtremums): BoxSelection {
    return getInputs(
      utxos.map((utxo) => ({
        ...utxo,
        value: BigNumber(utxo.value),
        assets: utxo.assets.map((asset: any) => ({
          ...asset,
          amount: BigNumber(asset.amount),
        })),
      })),
      [new AssetAmount(from.asset, BigInt(baseInputAmount.toString()))],
      {
        minerFee: BigInt(config.network.defaultMinerFee.toString()),
        uiFee: BigInt(config.network.defaultMinerFee.toString()),
        exFee: BigInt(extremum.maxExFee.toString()),
      },
    );
  }

  /**
   * Creates swap parameters
   * @param {Pool} pool - The pool to use for the swap
   * @param {string} output_address - The output address
   * @param {any} baseInput - The base input
   * @param {any} to - The to asset
   * @param {[number, SwapExtremums]} swapVariables - The swap variables
   * @param {any} config - The Ergo configuration
   * @returns {SwapParams<NativeExFeeType>}
   */
  private createSwapParams(pool: Pool, output_address: string, baseInput: any, to: any, swapVariables: [number, SwapExtremums], config: any): SwapParams<NativeExFeeType> {
    const [exFeePerToken, extremum] = swapVariables;
    const pk = publicKeyFromAddress(output_address);
    if (!pk) throw new Error(`output_address is not defined.`);

    return {
      poolId: pool.id,
      pk,
      baseInput,
      minQuoteOutput: extremum.minOutput.amount,
      exFeePerToken,
      uiFee: BigInt(config.network.defaultMinerFee.toString()),
      quoteAsset: to.asset.id,
      poolFeeNum: pool.poolFeeNum,
      maxExFee: extremum.maxExFee,
    };
  }

  /**
   * Creates transaction context
   * @param {any[]} inputs - The transaction inputs
   * @param {NetworkContext} networkContext - The network context
   * @param {string} return_address - The return address
   * @param {any} config - The Ergo configuration
   * @returns {TransactionContext}
   */
  private createTxContext(inputs: BoxSelection, networkContext: NetworkContext, return_address: string, config: any): TransactionContext {
    return getTxContext(
      inputs,
      networkContext,
      return_address,
      BigInt(config.network.defaultMinerFee.toString()),
    );
  }

  /**
   * Gets the block timestamp
   * @param {NetworkContext} networkContext - The network context
   * @returns {Promise<number>}
   */
  private async getBlockTimestamp(networkContext: NetworkContext): Promise<number> {
    const blockInfo = await this._node.getBlockInfo(networkContext.height.toString());
    return blockInfo.header.timestamp;
  }

  /**
   * Submits a transaction
   * @param {ErgoAccount} account - The account submitting the transaction
   * @param {any} tx - The transaction to submit
   */
  private async submitTransaction(account: ErgoAccount, tx: any): Promise<void> {
    const submit_tx = await account.prover.submit(tx);
    if (!submit_tx.id) throw new Error(`Error during submit tx!`);
  }

  /**
   * Creates a trade response
   * @param {ErgoAsset} realBaseToken - The base token
   * @param {ErgoAsset} realQuoteToken - The quote token
   * @param {BigNumber} amount - The amount
   * @param {any} from - The from asset
   * @param {any} minOutput - The minimum output
   * @param {Pool} pool - The pool used for the swap
   * @param {boolean} sell - Whether it's a sell operation
   * @param {any} config - The Ergo configuration
   * @param {number} timestamp - The transaction timestamp
   * @param {any} tx - The transaction
   * @returns {TradeResponse}
   */
  private createTradeResponse(
    realBaseToken: ErgoAsset,
    realQuoteToken: ErgoAsset,
    amount: BigNumber,
    from: any,
    minOutput: any,
    pool: Pool,
    sell: boolean,
    config: any,
    timestamp: number,
    tx: any
  ): TradeResponse {
    const xDecimals = pool.x.asset.decimals as number;
    const yDecimals = pool.y.asset.decimals as number;

    return {
      network: this.network,
      timestamp,
      latency: 0,
      base: realBaseToken.symbol,
      quote: realQuoteToken.symbol,
<<<<<<< HEAD
      amount:
        sell === false
          ? amount
              .div(BigNumber(10).pow(pool.y.asset.decimals as number))
              .toString()
          : amount
              .div(BigNumber(10).pow(pool.x.asset.decimals as number))
              .toString(),
      rawAmount:
        sell === false
          ? amount
              .div(BigNumber(10).pow(pool.y.asset.decimals as number))
              .toString()
          : amount
              .div(BigNumber(10).pow(pool.x.asset.decimals as number))
              .toString(),
      expectedOut:
        sell === false
          ? BigNumber(minOutput.amount.toString())
              .div(BigNumber(10).pow(pool.y.asset.decimals as number))
              .toString()
          : BigNumber(minOutput.amount.toString())
              .div(BigNumber(10).pow(pool.x.asset.decimals as number))
              .toString(),
      price:
        sell === false
          ? BigNumber(minOutput.amount.toString())
              .div(BigNumber(10).pow(pool.y.asset.decimals as number))
              .div(
                BigNumber(from.amount.toString()).div(
                  BigNumber(10).pow(pool.x.asset.decimals as number),
                ),
              )
              .toString()
          : BigNumber(1)
              .div(
                BigNumber(minOutput.amount.toString())
                  .div(BigNumber(10).pow(pool.x.asset.decimals as number))
                  .div(
                    BigNumber(from.amount.toString()).div(
                      BigNumber(10).pow(pool.y.asset.decimals as number),
                    ),
                  ),
              )
              .toString(),
      gasPrice: BigNumber(config.network.minTxFee).div(BigNumber(10).pow(9)).toNumber(),
      gasPriceToken: 'ERG',
      gasLimit: BigNumber(config.network.minTxFee).div(BigNumber(10).pow(9)).toNumber(),
      gasCost: BigNumber(config.network.minTxFee).div(BigNumber(10).pow(9)).toString(),
=======
      amount: this.formatAmount(amount, sell ? xDecimals : yDecimals),
      rawAmount: this.formatAmount(amount, sell ? xDecimals : yDecimals),
      expectedOut: this.formatAmount(BigNumber(minOutput.amount.toString()), sell ? xDecimals : yDecimals),
      price: this.calculatePrice(minOutput, from, sell, xDecimals, yDecimals),
      gasPrice: this.calculateGas(config.network.minTxFee),
      gasPriceToken: 'ERG',
      gasLimit: this.calculateGas(config.network.minTxFee),
      gasCost: this.calculateGas(config.network.minTxFee).toString(),
>>>>>>> 57ea57eb
      txHash: tx.id,
    };
  }

  /**
   * Creates a price response
   * @param {ErgoAsset} realBaseToken - The base token
   * @param {ErgoAsset} realQuoteToken - The quote token
   * @param {BigNumber} amount - The amount
   * @param {any} from - The from asset
   * @param {any} minOutput - The minimum output
   * @param {Pool} pool - The pool used for the swap
   * @param {boolean} sell - Whether it's a sell operation
   * @param {any} config - The Ergo configuration
   * @param {BigNumber} expectedAmount - The expected amount
   * @returns {PriceResponse}
   */
  private createPriceResponse(
    realBaseToken: ErgoAsset,
    realQuoteToken: ErgoAsset,
    amount: BigNumber,
    from: any,
    minOutput: any,
    pool: Pool,
    sell: boolean,
    config: any,
    expectedAmount: BigNumber
  ): PriceResponse {
    const xDecimals = pool.x.asset.decimals as number;
    const yDecimals = pool.y.asset.decimals as number;

    return {
      base: realBaseToken.symbol,
      quote: realQuoteToken.symbol,
      amount: this.formatAmount(amount, sell ? xDecimals : yDecimals),
      rawAmount: this.formatAmount(amount, sell ? xDecimals : yDecimals),
      expectedAmount: expectedAmount.toString(),
      price: this.calculatePrice(minOutput, from, sell, xDecimals, yDecimals),
      network: this.network,
      timestamp: Date.now(),
      latency: 0,
<<<<<<< HEAD
      gasPrice: BigNumber(config.network.minTxFee).div(BigNumber(10).pow(9)).toNumber(),
      gasPriceToken: 'ERG',
      gasLimit: BigNumber(config.network.minTxFee).div(BigNumber(10).pow(9)).toNumber(),
      gasCost: BigNumber(config.network.minTxFee).div(BigNumber(10).pow(9)).toString(),
    };
    for (const pool of pools) {
      if (pool.x.asset.id === realBaseToken.tokenId) {
        sell = false;
        amount = value.multipliedBy(
          BigNumber(10).pow(pool.y.asset.decimals as number),
        );
      } else {
        sell = true;
        amount = value.multipliedBy(
          BigNumber(10).pow(pool.x.asset.decimals as number),
        );
      }
      const config = getErgoConfig(this.network);
      const max_to = {
        asset: {
          id: sell ? pool.x.asset.id : pool.y.asset.id,
          decimals: sell ? pool.x.asset.decimals : pool.y.asset.decimals,
        },
        amount: BigInt(amount.toString()),
      };
      const from = {
        asset: {
          id: sell ? pool.y.asset.id : pool.x.asset.id,
          decimals: sell ? pool.y.asset.decimals : pool.x.asset.decimals,
        },
        amount: pool.outputAmount(
          max_to as any,
          slippage || config.network.defaultSlippage,
        ).amount,
      };
      const { minOutput } = getBaseInputParameters(pool, {
        inputAmount: from,
        slippage: slippage || config.network.defaultSlippage,
      });
      if (minOutput.amount === BigInt(0)) continue;
      const expectedAmount =
        sell === false
          ? BigNumber(minOutput.amount.toString()).div(
              BigNumber(10).pow(pool.y.asset.decimals as number),
            )
          : BigNumber(minOutput.amount.toString()).div(
              BigNumber(10).pow(pool.x.asset.decimals as number),
            );
      if (expectedAmount > BigNumber(result.expectedAmount)) {
        result = {
          base: realBaseToken.symbol,
          quote: realQuoteToken.symbol,
          amount:
            sell === false
              ? amount
                  .div(BigNumber(10).pow(pool.y.asset.decimals as number))
                  .toString()
              : amount
                  .div(BigNumber(10).pow(pool.x.asset.decimals as number))
                  .toString(),
          rawAmount:
            sell === false
              ? amount
                  .div(BigNumber(10).pow(pool.y.asset.decimals as number))
                  .toString()
              : amount
                  .div(BigNumber(10).pow(pool.x.asset.decimals as number))
                  .toString(),
          expectedAmount:
            sell === false
              ? BigNumber(minOutput.amount.toString())
                  .div(BigNumber(10).pow(pool.y.asset.decimals as number))
                  .toString()
              : BigNumber(minOutput.amount.toString())
                  .div(BigNumber(10).pow(pool.x.asset.decimals as number))
                  .toString(),
          price:
            sell === false
              ? (BigNumber(minOutput.amount.toString())
                  .div(BigNumber(10).pow(pool.y.asset.decimals as number)))
                  .div(
                    BigNumber(from.amount.toString()).div(
                      BigNumber(10).pow(pool.x.asset.decimals as number),
                    ),
                  )
                  .toString()
              : BigNumber(1)
                  .div(
                    (BigNumber(minOutput.amount.toString())
                      .div(BigNumber(10).pow(pool.x.asset.decimals as number)))
                      .div(
                        BigNumber(from.amount.toString()).div(
                          BigNumber(10).pow(pool.y.asset.decimals as number),
                        ),
                      ),
                  )
                  .toString(),
          network: this.network,
          timestamp: Date.now(),
          latency: 0,
          gasPrice: BigNumber(config.network.minTxFee).div(BigNumber(10).pow(9)).toNumber(),
          gasPriceToken: 'ERG',
          gasLimit: BigNumber(config.network.minTxFee).div(BigNumber(10).pow(9)).toNumber(),
          gasCost: BigNumber(config.network.minTxFee).div(BigNumber(10).pow(9)).toString(),
        };
      }
=======
      gasPrice: this.calculateGas(config.network.minTxFee),
      gasPriceToken: 'ERG',
      gasLimit: this.calculateGas(config.network.minTxFee),
      gasCost: this.calculateGas(config.network.minTxFee).toString(),
    };
  }

  /**
   * Formats an amount with proper decimals
   * @param {BigNumber} amount - The amount to format
   * @param {number} decimals - The number of decimals
   * @returns {string}
   */
  private formatAmount(amount: BigNumber, decimals: number): string {
    return amount.div(BigNumber(10).pow(decimals)).toString();
  }

  /**
   * Calculates the price
   * @param {any} minOutput - The minimum output
   * @param {any} from - The from asset
   * @param {boolean} sell - Whether it's a sell operation
   * @param {number} xDecimals - The decimals of the x asset
   * @param {number} yDecimals - The decimals of the y asset
   * @returns {string}
   */
  private calculatePrice(minOutput: any, from: any, sell: boolean, xDecimals: number, yDecimals: number): string {
    if (sell) {
      return BigNumber(1)
        .div(
          BigNumber(minOutput.amount.toString())
            .div(BigNumber(10).pow(xDecimals))
            .div(BigNumber(from.amount.toString()).div(BigNumber(10).pow(yDecimals)))
        )
        .toString();
    } else {
      return BigNumber(minOutput.amount.toString())
        .div(BigNumber(10).pow(yDecimals))
        .div(BigNumber(from.amount.toString()).div(BigNumber(10).pow(xDecimals)))
        .toString();
>>>>>>> 57ea57eb
    }
  }

  /**
   * Calculates gas-related values
   * @param {number} minTxFee - The minimum transaction fee
   * @returns {number}
   */
  private calculateGas(minTxFee: number): number {
    return BigNumber(minTxFee).div(BigNumber(10).pow(9)).toNumber();
  }

  /**
   * Gets a pool by its ID
   * @param {string} id - The pool ID
   * @returns {Pool} The pool
   */
  public getPool(id: string): Pool {
    return <Pool>this.ammPools.find((ammPool) => ammPool.id === id);
  }

  /**
   * Gets pools by token pair
   * @param {string} baseToken - The base token symbol
   * @param {string} quoteToken - The quote token symbol
   * @returns {Pool[]} The pools matching the token pair
   */
  public getPoolByToken(baseToken: string, quoteToken: string): Pool[] {
    const realBaseToken = this.storedAssetList.find(
      (asset) => asset.symbol === baseToken,
    );
    const realQuoteToken = this.storedAssetList.find(
      (asset) => asset.symbol === quoteToken,
    );
    if (!realBaseToken || !realQuoteToken)
      throw new Error(`${baseToken} or ${quoteToken} not found!`);
    return <Pool[]>(
      this.ammPools.filter(
        (ammPool) =>
          (ammPool.x.asset.id === realBaseToken.tokenId &&
            ammPool.y.asset.id === realQuoteToken.tokenId) ||
          (ammPool.x.asset.id === realQuoteToken.tokenId &&
            ammPool.y.asset.id === realBaseToken.tokenId),
      )
    );
  }

  /**
   * Gets a transaction by its ID
   * @param {string} id - The transaction ID
   * @returns {Promise<ErgoTxFull | undefined>} The transaction details
   */
  public async getTx(id: string): Promise<ErgoTxFull | undefined> {
    return await this._node.getTxsById(id);
  }
}<|MERGE_RESOLUTION|>--- conflicted
+++ resolved
@@ -618,7 +618,7 @@
 
     const realBaseToken = this.findToken(baseToken);
     const realQuoteToken = this.findToken(quoteToken);
-
+    if (!realBaseToken || !realQuoteToken) throw new Error(`Pool not found for ${baseToken} and ${quoteToken}`)
     let bestPool: Pool | null = null;
     let bestExpectedOut = BigNumber(0);
 
@@ -642,9 +642,8 @@
    * @param {string} symbol - The token symbol
    * @returns {ErgoAsset}
    */
-  private findToken(symbol: string): ErgoAsset {
+  private findToken(symbol: string): ErgoAsset | undefined {
     const token = this.storedAssetList.find(asset => asset.symbol === symbol);
-    if (!token) throw new Error(`Token ${symbol} not found`);
     return token;
   }
 
@@ -673,7 +672,8 @@
       },
       amount: pool.outputAmount(max_to as any, slippage || config.network.defaultSlippage).amount,
     };
-
+    if (from.amount === BigInt(0))
+      throw new Error(`${amount} asset from ${max_to.asset.id} is not enough!`);
     const to = {
       asset: {
         id: sell ? pool.x.asset.id : pool.y.asset.id,
@@ -869,57 +869,6 @@
       latency: 0,
       base: realBaseToken.symbol,
       quote: realQuoteToken.symbol,
-<<<<<<< HEAD
-      amount:
-        sell === false
-          ? amount
-              .div(BigNumber(10).pow(pool.y.asset.decimals as number))
-              .toString()
-          : amount
-              .div(BigNumber(10).pow(pool.x.asset.decimals as number))
-              .toString(),
-      rawAmount:
-        sell === false
-          ? amount
-              .div(BigNumber(10).pow(pool.y.asset.decimals as number))
-              .toString()
-          : amount
-              .div(BigNumber(10).pow(pool.x.asset.decimals as number))
-              .toString(),
-      expectedOut:
-        sell === false
-          ? BigNumber(minOutput.amount.toString())
-              .div(BigNumber(10).pow(pool.y.asset.decimals as number))
-              .toString()
-          : BigNumber(minOutput.amount.toString())
-              .div(BigNumber(10).pow(pool.x.asset.decimals as number))
-              .toString(),
-      price:
-        sell === false
-          ? BigNumber(minOutput.amount.toString())
-              .div(BigNumber(10).pow(pool.y.asset.decimals as number))
-              .div(
-                BigNumber(from.amount.toString()).div(
-                  BigNumber(10).pow(pool.x.asset.decimals as number),
-                ),
-              )
-              .toString()
-          : BigNumber(1)
-              .div(
-                BigNumber(minOutput.amount.toString())
-                  .div(BigNumber(10).pow(pool.x.asset.decimals as number))
-                  .div(
-                    BigNumber(from.amount.toString()).div(
-                      BigNumber(10).pow(pool.y.asset.decimals as number),
-                    ),
-                  ),
-              )
-              .toString(),
-      gasPrice: BigNumber(config.network.minTxFee).div(BigNumber(10).pow(9)).toNumber(),
-      gasPriceToken: 'ERG',
-      gasLimit: BigNumber(config.network.minTxFee).div(BigNumber(10).pow(9)).toNumber(),
-      gasCost: BigNumber(config.network.minTxFee).div(BigNumber(10).pow(9)).toString(),
-=======
       amount: this.formatAmount(amount, sell ? xDecimals : yDecimals),
       rawAmount: this.formatAmount(amount, sell ? xDecimals : yDecimals),
       expectedOut: this.formatAmount(BigNumber(minOutput.amount.toString()), sell ? xDecimals : yDecimals),
@@ -928,7 +877,6 @@
       gasPriceToken: 'ERG',
       gasLimit: this.calculateGas(config.network.minTxFee),
       gasCost: this.calculateGas(config.network.minTxFee).toString(),
->>>>>>> 57ea57eb
       txHash: tx.id,
     };
   }
@@ -970,114 +918,6 @@
       network: this.network,
       timestamp: Date.now(),
       latency: 0,
-<<<<<<< HEAD
-      gasPrice: BigNumber(config.network.minTxFee).div(BigNumber(10).pow(9)).toNumber(),
-      gasPriceToken: 'ERG',
-      gasLimit: BigNumber(config.network.minTxFee).div(BigNumber(10).pow(9)).toNumber(),
-      gasCost: BigNumber(config.network.minTxFee).div(BigNumber(10).pow(9)).toString(),
-    };
-    for (const pool of pools) {
-      if (pool.x.asset.id === realBaseToken.tokenId) {
-        sell = false;
-        amount = value.multipliedBy(
-          BigNumber(10).pow(pool.y.asset.decimals as number),
-        );
-      } else {
-        sell = true;
-        amount = value.multipliedBy(
-          BigNumber(10).pow(pool.x.asset.decimals as number),
-        );
-      }
-      const config = getErgoConfig(this.network);
-      const max_to = {
-        asset: {
-          id: sell ? pool.x.asset.id : pool.y.asset.id,
-          decimals: sell ? pool.x.asset.decimals : pool.y.asset.decimals,
-        },
-        amount: BigInt(amount.toString()),
-      };
-      const from = {
-        asset: {
-          id: sell ? pool.y.asset.id : pool.x.asset.id,
-          decimals: sell ? pool.y.asset.decimals : pool.x.asset.decimals,
-        },
-        amount: pool.outputAmount(
-          max_to as any,
-          slippage || config.network.defaultSlippage,
-        ).amount,
-      };
-      const { minOutput } = getBaseInputParameters(pool, {
-        inputAmount: from,
-        slippage: slippage || config.network.defaultSlippage,
-      });
-      if (minOutput.amount === BigInt(0)) continue;
-      const expectedAmount =
-        sell === false
-          ? BigNumber(minOutput.amount.toString()).div(
-              BigNumber(10).pow(pool.y.asset.decimals as number),
-            )
-          : BigNumber(minOutput.amount.toString()).div(
-              BigNumber(10).pow(pool.x.asset.decimals as number),
-            );
-      if (expectedAmount > BigNumber(result.expectedAmount)) {
-        result = {
-          base: realBaseToken.symbol,
-          quote: realQuoteToken.symbol,
-          amount:
-            sell === false
-              ? amount
-                  .div(BigNumber(10).pow(pool.y.asset.decimals as number))
-                  .toString()
-              : amount
-                  .div(BigNumber(10).pow(pool.x.asset.decimals as number))
-                  .toString(),
-          rawAmount:
-            sell === false
-              ? amount
-                  .div(BigNumber(10).pow(pool.y.asset.decimals as number))
-                  .toString()
-              : amount
-                  .div(BigNumber(10).pow(pool.x.asset.decimals as number))
-                  .toString(),
-          expectedAmount:
-            sell === false
-              ? BigNumber(minOutput.amount.toString())
-                  .div(BigNumber(10).pow(pool.y.asset.decimals as number))
-                  .toString()
-              : BigNumber(minOutput.amount.toString())
-                  .div(BigNumber(10).pow(pool.x.asset.decimals as number))
-                  .toString(),
-          price:
-            sell === false
-              ? (BigNumber(minOutput.amount.toString())
-                  .div(BigNumber(10).pow(pool.y.asset.decimals as number)))
-                  .div(
-                    BigNumber(from.amount.toString()).div(
-                      BigNumber(10).pow(pool.x.asset.decimals as number),
-                    ),
-                  )
-                  .toString()
-              : BigNumber(1)
-                  .div(
-                    (BigNumber(minOutput.amount.toString())
-                      .div(BigNumber(10).pow(pool.x.asset.decimals as number)))
-                      .div(
-                        BigNumber(from.amount.toString()).div(
-                          BigNumber(10).pow(pool.y.asset.decimals as number),
-                        ),
-                      ),
-                  )
-                  .toString(),
-          network: this.network,
-          timestamp: Date.now(),
-          latency: 0,
-          gasPrice: BigNumber(config.network.minTxFee).div(BigNumber(10).pow(9)).toNumber(),
-          gasPriceToken: 'ERG',
-          gasLimit: BigNumber(config.network.minTxFee).div(BigNumber(10).pow(9)).toNumber(),
-          gasCost: BigNumber(config.network.minTxFee).div(BigNumber(10).pow(9)).toString(),
-        };
-      }
-=======
       gasPrice: this.calculateGas(config.network.minTxFee),
       gasPriceToken: 'ERG',
       gasLimit: this.calculateGas(config.network.minTxFee),
@@ -1118,7 +958,6 @@
         .div(BigNumber(10).pow(yDecimals))
         .div(BigNumber(from.amount.toString()).div(BigNumber(10).pow(xDecimals)))
         .toString();
->>>>>>> 57ea57eb
     }
   }
 
@@ -1154,7 +993,7 @@
       (asset) => asset.symbol === quoteToken,
     );
     if (!realBaseToken || !realQuoteToken)
-      throw new Error(`${baseToken} or ${quoteToken} not found!`);
+      throw new Error(`Pool not found for ${baseToken} and ${quoteToken}`);
     return <Pool[]>(
       this.ammPools.filter(
         (ammPool) =>
