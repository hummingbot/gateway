--- conflicted
+++ resolved
@@ -5,7 +5,6 @@
   Wallet,
 } from 'ergo-lib-wasm-nodejs';
 import LRUCache from 'lru-cache';
-<<<<<<< HEAD
 import { ErgoController } from './ergo.controller';
 import { NodeService } from './node.service';
 import { getErgoConfig } from './ergo.config';
@@ -18,20 +17,8 @@
   ErgoConnectedInstance,
 } from './interfaces/ergo.interface';
 import { toNumber } from 'lodash';
-=======
-import {ErgoController} from "./ergo.controller";
-import {NodeService} from "./node.service";
-import {getErgoConfig} from "./ergo.config";
-import {DexService} from "./dex.service";
-import {Account, BoxType, ErgoAsset, Pool} from "./ergo.interface";
-import {createCipheriv, createDecipheriv, randomBytes} from 'crypto';
-import {
-  makeNativePools
-} from '@ergolabs/ergo-dex-sdk';
-import {
-  Explorer,
-} from '@ergolabs/ergo-sdk';
->>>>>>> 3a4ec61d
+import { makeNativePools } from '@ergolabs/ergo-dex-sdk';
+import { Explorer } from '@ergolabs/ergo-sdk';
 
 export class Ergo {
   private _assetMap: Record<string, ErgoAsset> = {};
@@ -49,8 +36,7 @@
   private poolLimit: number;
   private ammPools: Array<Pool> = [];
 
-<<<<<<< HEAD
-  constructor(network: string, nodeUrl: string) {
+  constructor(network: string) {
     const config = getErgoConfig(network);
 
     if (network === 'Mainnet') {
@@ -60,29 +46,19 @@
     }
 
     this._network = network;
-    this._node = new NodeService(nodeUrl, config.network.timeOut);
-    this._dex = new DexService(nodeUrl, config.network.timeOut);
-    this.controller = ErgoController;
-    this.txFee = config.network.minTxFee;
-    this.utxosLimit = config.network.utxosLimit;
-=======
-  constructor(
-    network: string,
-  ) {
-    this._network = network
-    const config = getErgoConfig(network);
-    if (network === "Mainnet")
-      this._networkPrefix = NetworkPrefix.Mainnet;
-    else
-      this._networkPrefix = NetworkPrefix.Testnet;
-    this._node = new NodeService(config.network.nodeURL, config.network.timeOut);
+    this._node = new NodeService(
+      config.network.nodeURL,
+      config.network.timeOut,
+    );
     this._explorer = new Explorer(config.network.explorerURL);
-    this._dex = new DexService(config.network.explorerDEXURL, config.network.timeOut);
+    this._dex = new DexService(
+      config.network.explorerDEXURL,
+      config.network.timeOut,
+    );
     this.controller = ErgoController;
     this.txFee = config.network.minTxFee;
     this.utxosLimit = config.network.utxosLimit;
     this.poolLimit = config.network.poolLimit;
->>>>>>> 3a4ec61d
   }
 
   public get node(): NodeService {
@@ -122,18 +98,8 @@
     }
 
     if (!Ergo._instances.has(config.network.name)) {
-<<<<<<< HEAD
       if (network) {
-        const nodeUrl = config.network.nodeURL;
-
-        Ergo._instances.set(config.network.name, new Ergo(network, nodeUrl));
-=======
-      if (network !== null) {
-        Ergo._instances.set(
-          config.network.name,
-          new Ergo(network)
-        );
->>>>>>> 3a4ec61d
+        Ergo._instances.set(config.network.name, new Ergo(network));
       } else {
         throw new Error(
           `Ergo.getInstance received an unexpected network: ${network}.`,
@@ -282,18 +248,22 @@
 
   private async loadPools(): Promise<void> {
     let offset = 0;
-    let pools: Pool[] = await this.getPoolData(this.poolLimit, offset)
+    let pools: Array<Pool> = await this.getPoolData(this.poolLimit, offset);
+
     while (pools.length > 0) {
-      for(const pool of pools){
-        if (!this.ammPools.filter((ammPool)=>ammPool.id===pool.id).length)
-          this.ammPools.push(pool)
+      for (const pool of pools) {
+        if (!this.ammPools.filter((ammPool) => ammPool.id === pool.id).length) {
+          this.ammPools.push(pool);
+        }
       }
-      offset += this.utxosLimit
-      pools = await this.getPoolData(this.poolLimit, offset)
-    }
-  }
+
+      offset += this.utxosLimit;
+      pools = await this.getPoolData(this.poolLimit, offset);
+    }
+  }
+
   private async getPoolData(limit: number, offset: number): Promise<any> {
-    return await makeNativePools(this._explorer).getAll({limit, offset})
+    return await makeNativePools(this._explorer).getAll({ limit, offset });
   }
 
   public get storedTokenList() {
