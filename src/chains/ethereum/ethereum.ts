import { Provider, TransactionResponse } from '@ethersproject/abstract-provider';
import { BigNumber, Contract, ContractTransaction, providers, utils, Wallet, ethers } from 'ethers';
import { getAddress } from 'ethers/lib/utils';
import fse from 'fs-extra';

import { TokenValue, tokenValueToString } from '../../services/base';
import { ConfigManagerCertPassphrase } from '../../services/config-manager-cert-passphrase';
import { ConfigManagerV2 } from '../../services/config-manager-v2';
import { logger } from '../../services/logger';
import { TokenService } from '../../services/token-service';
import { walletPath, isHardwareWallet as checkIsHardwareWallet } from '../../wallet/utils';

import { getEthereumNetworkConfig, getEthereumChainConfig } from './ethereum.config';
import { EtherscanService } from './etherscan-service';
import { InfuraService } from './infura-service';

// information about an Ethereum token
export interface TokenInfo {
  chainId: number;
  address: string;
  name: string;
  symbol: string;
  decimals: number;
}

export type NewBlockHandler = (bn: number) => void;
export type NewDebugMsgHandler = (msg: any) => void;

export class Ethereum {
  private static _instances: { [name: string]: Ethereum };
  public provider: providers.StaticJsonRpcProvider;
  public tokenList: TokenInfo[] = [];
  public tokenMap: Record<string, TokenInfo> = {};
  public network: string;
  public nativeTokenSymbol: string;
  public chainId: number;
  public rpcUrl: string;
  public swapProvider: string;
  public gasPrice?: number | null;
  public baseFee?: number | null;
  public priorityFee?: number | null;
  public baseFeeMultiplier: number;
  private _initialized: boolean = false;
  private infuraService?: InfuraService;
  private etherscanService?: EtherscanService;

  private static lastGasPriceEstimate: {
    [network: string]: {
      timestamp: number;
      gasPrice: number;
      maxFeePerGas?: number;
      maxPriorityFeePerGas?: number;
      isEIP1559?: boolean;
    };
  } = {};
  private static GAS_PRICE_CACHE_MS = 10000; // 10 second cache
  private _transactionExecutionTimeoutMs: number; // Default to 2 minutes

  // For backward compatibility
  public get chain(): string {
    return this.network;
  }

  private constructor(network: string) {
    const config = getEthereumNetworkConfig(network);
    this.chainId = config.chainID;
    this.rpcUrl = config.nodeURL;
    this.network = network;
    this.nativeTokenSymbol = config.nativeCurrencySymbol;
<<<<<<< HEAD
    this.minGasPrice = config.minGasPrice || 0.1; // Default to 0.1 GWEI if not specified
    this.maxFeePerGas = config.maxFeePerGas;
    this.maxPriorityFeePerGas = config.maxPriorityFeePerGas;
    this._transactionExecutionTimeoutMs = config.transactionExecutionTimeoutMs ?? 30000; // Default to 30 seconds
=======
    this.swapProvider = config.swapProvider || '';
    this.gasPrice = config.gasPrice;
    this.baseFee = config.baseFee;
    this.priorityFee = config.priorityFee;
    this.baseFeeMultiplier = config.baseFeeMultiplier || 1.2; // Default to 1.2
>>>>>>> bc893acd

    // Get chain config for etherscanAPIKey
    const chainConfig = getEthereumChainConfig();

    // Initialize Etherscan service if API key is provided and chain is supported
    if (chainConfig.etherscanAPIKey && EtherscanService.isSupported(this.chainId)) {
      try {
        this.etherscanService = new EtherscanService(this.chainId, network, chainConfig.etherscanAPIKey);
        logger.info(
          `✅ Etherscan V2 API configured for ${network} (chainId: ${this.chainId}, key length: ${chainConfig.etherscanAPIKey.length} chars)`,
        );
      } catch (error: any) {
        logger.warn(`Failed to initialize Etherscan service: ${error.message}`);
      }
    }

    // Get rpcProvider from chain config
    const rpcProvider = chainConfig.rpcProvider || 'url';

    // Initialize RPC connection based on provider
    if (rpcProvider === 'infura') {
      logger.info(`Initializing Infura services for provider: ${rpcProvider}`);
      this.initializeInfuraProvider(config);
    } else {
      logger.info(`Using standard RPC provider: ${rpcProvider}`);
      logger.info(`Initializing Ethereum connector for network: ${network}, RPC URL: ${this.rpcUrl}`);
      this.provider = new providers.StaticJsonRpcProvider(this.rpcUrl);
    }
  }

  public static async getInstance(network: string): Promise<Ethereum> {
    if (!Ethereum._instances) {
      Ethereum._instances = {};
    }
    if (!Ethereum._instances[network]) {
      const instance = new Ethereum(network);
      await instance.init();
      Ethereum._instances[network] = instance;
    }
    return Ethereum._instances[network];
  }

  public static getConnectedInstances(): { [name: string]: Ethereum } {
    return Ethereum._instances;
  }

  public onNewBlock(func: NewBlockHandler) {
    this.provider.on('block', func);
  }

  public onDebugMessage(func: NewDebugMsgHandler) {
    this.provider.on('debug', func);
  }

  /**
   * Check if the Ethereum instance is ready
   */
  public ready(): boolean {
    return this._initialized;
  }

  /**
   * Estimates the current gas price
   * Returns the gas price in GWEI
   */
  public async estimateGasPrice(): Promise<number> {
    // Check cache first (per-network)
    const cachedEstimate = Ethereum.lastGasPriceEstimate[this.network];
    if (cachedEstimate && Date.now() - cachedEstimate.timestamp < Ethereum.GAS_PRICE_CACHE_MS) {
      logger.debug(`Using cached gas price for ${this.network}: ${cachedEstimate.gasPrice} GWEI`);
      return cachedEstimate.gasPrice;
    }

    // Check if the network supports EIP-1559
    const supportsEIP1559 =
      this.network === 'mainnet' ||
      this.network === 'polygon' ||
      this.network === 'arbitrum' ||
      this.network === 'optimism' ||
      this.network === 'base';

    if (supportsEIP1559) {
      try {
        let baseFeeGwei: number;
        let priorityFeeGwei: number;
        let networkBaseFeeGwei: number | undefined;
        let networkPriorityFeeGwei: number | undefined;

        // Try to fetch from Etherscan API first if available
        if (this.etherscanService) {
          try {
            const gasPrices = await this.etherscanService.getRecommendedGasPrices('propose');
            // Round to 4 decimal places to avoid floating-point precision issues
            const networkMaxFeeGwei = Math.round(gasPrices.maxFeePerGas * 10000) / 10000;
            networkPriorityFeeGwei = Math.round(gasPrices.maxPriorityFeePerGas * 10000) / 10000;
            // Estimate baseFee from the formula: baseFee ≈ (maxFee - priority) / 2
            networkBaseFeeGwei = Math.round(((networkMaxFeeGwei - networkPriorityFeeGwei) / 2) * 10000) / 10000;
            logger.info(
              `Etherscan API EIP-1559 fees: baseFee≈${networkBaseFeeGwei.toFixed(4)} GWEI, priority=${networkPriorityFeeGwei.toFixed(4)} GWEI`,
            );
          } catch (scanError: any) {
            logger.warn(`Failed to fetch from Etherscan API: ${scanError.message}`);
            logger.info('Using RPC provider for gas price estimation');
          }
        }

        // Fallback to RPC provider if Etherscan not available or failed
        if (networkBaseFeeGwei === undefined || networkPriorityFeeGwei === undefined) {
          try {
            const feeData = await this.provider.getFeeData();
            if (feeData.maxPriorityFeePerGas) {
              const block = await this.provider.getBlock('latest');
              const baseFee = block.baseFeePerGas || BigNumber.from('0');

              // Round to 4 decimal places to avoid floating-point precision issues
              networkBaseFeeGwei = Math.round(parseFloat(utils.formatUnits(baseFee, 'gwei')) * 10000) / 10000;
              networkPriorityFeeGwei =
                Math.round(parseFloat(utils.formatUnits(feeData.maxPriorityFeePerGas, 'gwei')) * 10000) / 10000;

              logger.info(
                `Network RPC EIP-1559 fees: baseFee=${networkBaseFeeGwei.toFixed(4)} GWEI, priority=${networkPriorityFeeGwei.toFixed(4)} GWEI`,
              );
            }
          } catch (networkError: any) {
            logger.warn(`Failed to fetch network EIP-1559 data: ${networkError.message}`);
          }
        }

        // Support partial configuration: use configured values if available, otherwise use network values
        const hasConfiguredBaseFee = typeof this.baseFee === 'number';
        const hasConfiguredPriority = typeof this.priorityFee === 'number';
        const hasNetworkFees = networkBaseFeeGwei !== undefined && networkPriorityFeeGwei !== undefined;

        if (!hasConfiguredBaseFee && !hasConfiguredPriority && !hasNetworkFees) {
          throw new Error('EIP-1559 fee data not available from network or config');
        }

        // Start with network values as defaults (if available)
        baseFeeGwei = networkBaseFeeGwei ?? 0;
        priorityFeeGwei = networkPriorityFeeGwei ?? 0;

        // Override with configured values if present
        if (hasConfiguredBaseFee) {
          baseFeeGwei = this.baseFee!;
        }
        if (hasConfiguredPriority) {
          priorityFeeGwei = this.priorityFee!;
        }

        // Log what was used
        if (hasConfiguredBaseFee && hasConfiguredPriority) {
          logger.info(`Using configured EIP-1559 fees: baseFee=${baseFeeGwei} GWEI, priority=${priorityFeeGwei} GWEI`);
        } else if (hasConfiguredBaseFee) {
          logger.info(
            `Using mixed EIP-1559 fees: baseFee=${baseFeeGwei} GWEI (configured), priority=${priorityFeeGwei.toFixed(4)} GWEI (network)`,
          );
        } else if (hasConfiguredPriority) {
          logger.info(
            `Using mixed EIP-1559 fees: baseFee=${baseFeeGwei.toFixed(4)} GWEI (network), priority=${priorityFeeGwei} GWEI (configured)`,
          );
        } else {
          logger.info(
            `Using network EIP-1559 fees: baseFee=${baseFeeGwei.toFixed(4)} GWEI, priority=${priorityFeeGwei.toFixed(4)} GWEI`,
          );
        }

        // Construct maxFeePerGas and maxPriorityFeePerGas from baseFee and priorityFee
        // Formula: maxFeePerGas = (baseFee * baseFeeMultiplier) + priorityFee
        const maxFeePerGasGwei = Math.round((baseFeeGwei * this.baseFeeMultiplier + priorityFeeGwei) * 10000) / 10000;
        const maxPriorityFeePerGasGwei = priorityFeeGwei;

        logger.info(
          `Constructed tx fees (multiplier=${this.baseFeeMultiplier}): maxFeePerGas=${maxFeePerGasGwei.toFixed(4)} GWEI, maxPriorityFeePerGas=${maxPriorityFeePerGasGwei.toFixed(4)} GWEI`,
        );

        // Cache the result (per-network)
        Ethereum.lastGasPriceEstimate[this.network] = {
          timestamp: Date.now(),
          gasPrice: maxFeePerGasGwei,
          maxFeePerGas: maxFeePerGasGwei,
          maxPriorityFeePerGas: maxPriorityFeePerGasGwei,
          isEIP1559: true,
        };

        logger.info(`Estimated: ${maxFeePerGasGwei} GWEI for network ${this.network}`);
        return maxFeePerGasGwei;
      } catch (error: any) {
        logger.warn(`Failed to get EIP-1559 fee data, falling back to legacy pricing: ${error.message}`);
      }
    }

    // Legacy gas price estimation
    try {
      let gasPriceGwei: number;

      // Check if configured gas price is available
      if (typeof this.gasPrice === 'number') {
        gasPriceGwei = this.gasPrice;
        logger.info(`Using configured gas price: ${gasPriceGwei} GWEI`);
      } else {
        // Fetch from network
        const networkGasPrice: BigNumber = await this.provider.getGasPrice();
        gasPriceGwei = Math.round(parseFloat(utils.formatUnits(networkGasPrice, 'gwei')) * 10000) / 10000;
        logger.info(`Using network gas price: ${gasPriceGwei.toFixed(4)} GWEI`);
      }

      logger.info(`Estimated: ${gasPriceGwei} GWEI for network ${this.network}`);

      // Cache the result (per-network)
      Ethereum.lastGasPriceEstimate[this.network] = {
        timestamp: Date.now(),
        gasPrice: gasPriceGwei,
        isEIP1559: false,
      };

      return gasPriceGwei;
    } catch (error: any) {
      logger.error(`Failed to estimate gas price: ${error.message}`);
      throw error; // Throw error instead of returning fallback
    }
  }

  /**
   * Prepare gas options for a transaction
   * @param gasPrice Gas price in Gwei (optional, uses cached estimate if not provided)
   * @param gasLimit Gas limit (optional, defaults to 300000)
   * @returns Gas options object for ethers.js transaction
   */
  public async prepareGasOptions(gasPrice?: number, gasLimit?: number): Promise<any> {
    const gasOptions: any = {};

    // Set default gas limit if not provided
    const DEFAULT_GAS_LIMIT = 300000;
    gasOptions.gasLimit = gasLimit ?? DEFAULT_GAS_LIMIT;

    // Check if the network supports EIP-1559
    const supportsEIP1559 =
      this.network === 'mainnet' ||
      this.network === 'polygon' ||
      this.network === 'arbitrum' ||
      this.network === 'optimism' ||
      this.network === 'base';

    if (supportsEIP1559) {
      // Use cached EIP-1559 values from estimateGasPrice if available, not stale, and gasPrice not explicitly provided
      const cachedEstimate = Ethereum.lastGasPriceEstimate[this.network];
      if (
        !gasPrice &&
        cachedEstimate?.isEIP1559 &&
        cachedEstimate?.maxFeePerGas !== undefined &&
        cachedEstimate?.maxPriorityFeePerGas !== undefined &&
        Date.now() - cachedEstimate.timestamp < Ethereum.GAS_PRICE_CACHE_MS
      ) {
        gasOptions.type = 2;
        gasOptions.maxFeePerGas = utils.parseUnits(cachedEstimate.maxFeePerGas.toString(), 'gwei');
        gasOptions.maxPriorityFeePerGas = utils.parseUnits(cachedEstimate.maxPriorityFeePerGas.toString(), 'gwei');

        logger.info(
          `Using cached EIP-1559 pricing for ${this.network}: maxFee=${cachedEstimate.maxFeePerGas} GWEI, priority=${cachedEstimate.maxPriorityFeePerGas} GWEI`,
        );
        return gasOptions;
      }

      // If gasPrice is provided, use it as maxFeePerGas with configured or default priority fee
      if (gasPrice) {
        const priorityFee = (typeof this.priorityFee === 'number' ? this.priorityFee : null) || 0.001; // Default 0.001 GWEI priority fee
        gasOptions.type = 2;
        gasOptions.maxFeePerGas = utils.parseUnits(gasPrice.toString(), 'gwei');
        gasOptions.maxPriorityFeePerGas = utils.parseUnits(priorityFee.toString(), 'gwei');

        logger.info(
          `Using EIP-1559 pricing with provided gasPrice: maxFee=${gasPrice} GWEI, priority=${priorityFee} GWEI`,
        );
        return gasOptions;
      }

      // If no cached values and no gasPrice provided, call estimateGasPrice to fetch/cache values
      logger.warn('No cached EIP-1559 data available, calling estimateGasPrice()');
      await this.estimateGasPrice();

      // Try again with newly cached values (per-network)
      const newCache = Ethereum.lastGasPriceEstimate[this.network];
      if (newCache?.isEIP1559 && newCache?.maxFeePerGas !== undefined && newCache?.maxPriorityFeePerGas !== undefined) {
        gasOptions.type = 2;
        gasOptions.maxFeePerGas = utils.parseUnits(newCache.maxFeePerGas.toString(), 'gwei');
        gasOptions.maxPriorityFeePerGas = utils.parseUnits(newCache.maxPriorityFeePerGas.toString(), 'gwei');

        logger.info(
          `Using newly fetched EIP-1559 pricing for ${this.network}: maxFee=${newCache.maxFeePerGas} GWEI, priority=${newCache.maxPriorityFeePerGas} GWEI`,
        );
        return gasOptions;
      }
    }

    // Fallback to legacy gas pricing (type 0)
    const gasPriceInGwei = gasPrice ?? (await this.estimateGasPrice());
    gasOptions.type = 0;
    gasOptions.gasPrice = utils.parseUnits(gasPriceInGwei.toString(), 'gwei');
    logger.info(`Using legacy gas pricing: ${gasPriceInGwei} GWEI with gasLimit: ${gasOptions.gasLimit}`);

    return gasOptions;
  }

  /**
   * Get a contract instance for a token using standard ERC20 interface
   */
  public getContract(tokenAddress: string, signerOrProvider?: Wallet | Provider): Contract {
    // Standard ERC20 interface ABI - the minimum needed for our operations
    const erc20Interface = [
      'function name() view returns (string)',
      'function symbol() view returns (string)',
      'function decimals() view returns (uint8)',
      'function totalSupply() view returns (uint256)',
      'function balanceOf(address owner) view returns (uint256)',
      'function transfer(address to, uint256 amount) returns (bool)',
      'function allowance(address owner, address spender) view returns (uint256)',
      'function approve(address spender, uint256 amount) returns (bool)',
      'function transferFrom(address from, address to, uint256 amount) returns (bool)',
      'event Transfer(address indexed from, address indexed to, uint256 amount)',
      'event Approval(address indexed owner, address indexed spender, uint256 amount)',
    ];

    return new Contract(tokenAddress, erc20Interface, signerOrProvider || this.provider);
  }

  /**
   * Initialize Infura provider with configuration
   */
  private initializeInfuraProvider(config: any): void {
    try {
      const configManager = ConfigManagerV2.getInstance();
      const infuraApiKey = configManager.get('infura.apiKey') || '';
      const useWebSocket = configManager.get('infura.useWebSocket') || false;

      if (!infuraApiKey || infuraApiKey.trim() === '') {
        logger.warn(`⚠️ Infura provider selected but no API key configured`);
        logger.info(`Using standard RPC from nodeURL: ${this.rpcUrl}`);
        this.provider = new providers.StaticJsonRpcProvider(this.rpcUrl);
        return;
      }

      // Merge configs for InfuraService
      const mergedConfig = {
        ...config,
        infuraAPIKey: infuraApiKey,
        useInfuraWebSocket: useWebSocket,
      };

      logger.info(`✅ Infura API key configured (length: ${infuraApiKey.length} chars)`);
      logger.info(`Infura features enabled - WebSocket: ${useWebSocket}`);

      this.infuraService = new InfuraService(mergedConfig);
      this.provider = this.infuraService.getProvider() as providers.StaticJsonRpcProvider;
    } catch (error: any) {
      logger.warn(`Failed to initialize Infura provider: ${error.message}`);
      logger.info(`Using standard RPC from nodeURL: ${this.rpcUrl}`);
      this.provider = new providers.StaticJsonRpcProvider(this.rpcUrl);
    }
  }

  /**
   * Initialize the Ethereum connector
   */
  public async init(): Promise<void> {
    try {
      await this.loadTokens();
      this._initialized = true;
    } catch (e) {
      logger.error(`Failed to initialize Ethereum chain: ${e}`);
      throw e;
    }
  }

  /**
   * Load tokens from the token list source
   */
  public async loadTokens(): Promise<void> {
    logger.info(`Loading tokens for ethereum/${this.network} using TokenService`);
    try {
      // Use TokenService to load tokens
      const tokens = await TokenService.getInstance().loadTokenList('ethereum', this.network);

      // Convert to TokenInfo format with chainId and normalize addresses
      this.tokenList = tokens.map((token) => ({
        ...token,
        address: getAddress(token.address), // Normalize to checksummed address
        chainId: this.chainId,
      }));

      if (this.tokenList) {
        logger.info(`Loaded ${this.tokenList.length} tokens for ethereum/${this.network}`);
        // Build token map for faster lookups
        this.tokenList.forEach((token: TokenInfo) => (this.tokenMap[token.symbol] = token));
      }
    } catch (error) {
      logger.error(`Failed to load token list: ${error.message}`);
      throw error;
    }
  }

  /**
   * Get all tokens loaded from the token list
   */
  public get storedTokenList(): TokenInfo[] {
    return Object.values(this.tokenMap);
  }

  /**
   * Get token info by symbol or address
   */
  public getToken(tokenSymbol: string): TokenInfo | undefined {
    // First try to find token by symbol
    const tokenBySymbol = this.tokenList.find(
      (token: TokenInfo) => token.symbol.toUpperCase() === tokenSymbol.toUpperCase() && token.chainId === this.chainId,
    );

    if (tokenBySymbol) {
      return tokenBySymbol;
    }

    // If not found by symbol, check if it's a valid address
    try {
      const normalizedAddress = utils.getAddress(tokenSymbol);
      // Try to find token by normalized address
      return this.tokenList.find(
        (token: TokenInfo) =>
          token.address.toLowerCase() === normalizedAddress.toLowerCase() && token.chainId === this.chainId,
      );
    } catch {
      // If not a valid address format, return undefined
      return undefined;
    }
  }

  /**
   * Get multiple tokens and return a map with symbols as keys
   * This helper function is used by routes like allowances and balances
   * @param tokens Array of token symbols or addresses
   * @returns Map of token symbol to TokenInfo for found tokens
   */
  public getTokensAsMap(tokens: string[]): Record<string, TokenInfo> {
    const tokenMap: Record<string, TokenInfo> = {};

    for (const symbolOrAddress of tokens) {
      const tokenInfo = this.getToken(symbolOrAddress);
      if (tokenInfo) {
        // Use the actual token symbol as the key, not the input which might be an address
        tokenMap[tokenInfo.symbol] = tokenInfo;
      }
    }

    return tokenMap;
  }

  /**
   * Create a wallet from a private key
   */
  public getWalletFromPrivateKey(privateKey: string): Wallet {
    return new Wallet(privateKey, this.provider);
  }

  /**
   * Validate Ethereum address format
   * @param address The address to validate
   * @returns The checksummed address if valid
   * @throws Error if the address is invalid
   */
  public static validateAddress(address: string): string {
    try {
      // getAddress will both validate the address format and return a checksummed version
      return getAddress(address);
    } catch (error) {
      throw new Error(`Invalid Ethereum address format: ${address}`);
    }
  }

  public async getWallet(address: string): Promise<Wallet> {
    try {
      // Validate the address format first
      const validatedAddress = Ethereum.validateAddress(address);

      const path = `${walletPath}/ethereum`;
      const encryptedPrivateKey = await fse.readFile(`${path}/${validatedAddress}.json`, 'utf8');

      const passphrase = ConfigManagerCertPassphrase.readPassphrase();
      if (!passphrase) {
        throw new Error('Missing passphrase');
      }
      return await this.decrypt(encryptedPrivateKey, passphrase);
    } catch (error) {
      if (error.message.includes('Invalid Ethereum address')) {
        throw error; // Re-throw validation errors
      }
      if (error.code === 'ENOENT') {
        throw new Error(`Wallet not found for address: ${address}`);
      }
      throw error;
    }
  }

  /**
   * Get the first available Ethereum wallet address
   */
  public static async getFirstWalletAddress(): Promise<string | null> {
    const path = `${walletPath}/ethereum`;
    try {
      // Create directory if it doesn't exist
      await fse.ensureDir(path);

      // Get all .json files in the directory
      const files = await fse.readdir(path);
      const walletFiles = files.filter((f) => f.endsWith('.json'));

      if (walletFiles.length === 0) {
        return null;
      }

      // Get the first wallet address (without .json extension)
      const walletAddress = walletFiles[0].slice(0, -5);

      try {
        // Attempt to validate the address
        return Ethereum.validateAddress(walletAddress);
      } catch (e) {
        logger.warn(`Invalid Ethereum address found in wallet directory: ${walletAddress}`);
        return null;
      }
    } catch (err) {
      return null;
    }
  }

  /**
   * Get the InfuraService instance if initialized
   */
  public getInfuraService(): InfuraService | null {
    return this.infuraService || null;
  }

  /**
   * Check if an address is a hardware wallet
   */
  public async isHardwareWallet(address: string): Promise<boolean> {
    try {
      return await checkIsHardwareWallet('ethereum', address);
    } catch (error) {
      logger.error(`Error checking hardware wallet status: ${error.message}`);
      return false;
    }
  }

  /**
   * Encrypt a private key
   */
  public encrypt(privateKey: string, password: string): Promise<string> {
    const wallet = this.getWalletFromPrivateKey(privateKey);
    return wallet.encrypt(password);
  }

  /**
   * Decrypt an encrypted private key
   */
  public async decrypt(encryptedPrivateKey: string, password: string): Promise<Wallet> {
    const wallet = await Wallet.fromEncryptedJson(encryptedPrivateKey, password);
    return wallet.connect(this.provider);
  }

  /**
   * Get native token balance
   */
  public async getNativeBalance(wallet: Wallet): Promise<TokenValue> {
    const balance = await wallet.getBalance();
    return { value: balance, decimals: 18 };
  }

  /**
   * Get native token balance by address
   */
  public async getNativeBalanceByAddress(address: string): Promise<TokenValue> {
    const balance = await this.provider.getBalance(address);
    return { value: balance, decimals: 18 };
  }

  /**
   * Get ERC-20 token balance
   */
  public async getERC20Balance(
    contract: Contract,
    wallet: Wallet,
    decimals: number,
    timeoutMs: number = 5000, // Default 5 second timeout
    tokenSymbol?: string, // Optional token symbol for logging
  ): Promise<TokenValue> {
    // Add timeout to prevent hanging on problematic tokens
    const balancePromise = contract.balanceOf(wallet.address);

    // Create a timeout promise that rejects after specified timeout
    const timeoutPromise = new Promise<BigNumber>((_, reject) => {
      setTimeout(() => {
        reject(new Error('Token balance request timed out'));
      }, timeoutMs);
    });

    // Race the balance request against the timeout
    const balance: BigNumber = await Promise.race([balancePromise, timeoutPromise]);

    if (tokenSymbol) {
      logger.debug(`Token balance for ${tokenSymbol}: ${balance.toString()}`);
    }
    return { value: balance, decimals: decimals };
  }

  /**
   * Get ERC-20 token balance by address
   */
  public async getERC20BalanceByAddress(
    contract: Contract,
    address: string,
    decimals: number,
    timeoutMs: number = 5000, // Default 5 second timeout
    tokenSymbol?: string, // Optional token symbol for logging
  ): Promise<TokenValue> {
    // Add timeout to prevent hanging on problematic tokens
    const balancePromise = contract.balanceOf(address);

    // Create a timeout promise that rejects after specified timeout
    const timeoutPromise = new Promise<BigNumber>((_, reject) => {
      setTimeout(() => {
        reject(new Error('Token balance request timed out'));
      }, timeoutMs);
    });

    // Race the balance request against the timeout
    const balance: BigNumber = await Promise.race([balancePromise, timeoutPromise]);

    if (tokenSymbol) {
      logger.debug(`Token balance for ${tokenSymbol}: ${balance.toString()}`);
    }
    return { value: balance, decimals: decimals };
  }

  /**
   * Get ERC-20 token allowance
   */
  public async getERC20Allowance(
    contract: Contract,
    wallet: Wallet,
    spender: string,
    decimals: number,
  ): Promise<TokenValue> {
    const allowance = await contract.allowance(wallet.address, spender);
    return { value: allowance, decimals: decimals };
  }

  /**
   * Get ERC-20 token allowance by address
   */
  public async getERC20AllowanceByAddress(
    contract: Contract,
    ownerAddress: string,
    spender: string,
    decimals: number,
  ): Promise<TokenValue> {
    const allowance = await contract.allowance(ownerAddress, spender);
    return { value: allowance, decimals: decimals };
  }

  /**
   * Get transaction details
   */
  public async getTransaction(txHash: string): Promise<providers.TransactionResponse> {
    return this.provider.getTransaction(txHash);
  }

  /**
   * Get transaction receipt directly
   */
  public async getTransactionReceipt(txHash: string): Promise<providers.TransactionReceipt | null> {
    return this.provider.getTransactionReceipt(txHash);
  }

  /**
   * Approve ERC-20 token spending
   */
  public async approveERC20(
    contract: Contract,
    wallet: Wallet,
    spender: string,
    amount: BigNumber,
  ): Promise<providers.TransactionResponse> {
    logger.info(`Approving ${amount.toString()} tokens for spender ${spender}`);

    // Prepare gas options for approval transaction
    const gasOptions = await this.prepareGasOptions();
    const params: any = {
      ...gasOptions,
      nonce: await this.provider.getTransactionCount(wallet.address),
    };

    // Don't add gasPrice when using EIP-1559 parameters
    return contract.approve(spender, amount, params);
  }

  /**
   * Get current block number
   */
  public async getCurrentBlockNumber(): Promise<number> {
    return this.provider.getBlockNumber();
  }

  /**
   * Close the Ethereum connector and clean up resources
   */
  public async close() {
    if (this.network in Ethereum._instances) {
      delete Ethereum._instances[this.network];
    }
  }

  // WETH ABI for wrap/unwrap operations
  private static WETH9ABI = [
    // Standard ERC20 functions
    'function name() view returns (string)',
    'function symbol() view returns (string)',
    'function decimals() view returns (uint8)',
    'function balanceOf(address owner) view returns (uint256)',
    'function transfer(address to, uint256 amount) returns (bool)',

    // WETH-specific functions
    'function deposit() public payable',
    'function withdraw(uint256 amount) public',
  ];

  // Define wrapped native token addresses for different networks
  private static WRAPPED_ADDRESSES: {
    [key: string]: { address: string; symbol: string; nativeSymbol: string };
  } = {
    mainnet: {
      address: '0xC02aaA39b223FE8D0A0e5C4F27eAD9083C756Cc2',
      symbol: 'WETH',
      nativeSymbol: 'ETH',
    },
    arbitrum: {
      address: '0x82aF49447D8a07e3bd95BD0d56f35241523fBab1',
      symbol: 'WETH',
      nativeSymbol: 'ETH',
    },
    optimism: {
      address: '0x4200000000000000000000000000000000000006',
      symbol: 'WETH',
      nativeSymbol: 'ETH',
    },
    base: {
      address: '0x4200000000000000000000000000000000000006',
      symbol: 'WETH',
      nativeSymbol: 'ETH',
    },
    sepolia: {
      address: '0xfFf9976782d46CC05630D1f6eBAb18b2324d6B14',
      symbol: 'WETH',
      nativeSymbol: 'ETH',
    },
    polygon: {
      address: '0x7ceB23fD6bC0adD59E62ac25578270cFf1b9f619',
      symbol: 'WETH',
      nativeSymbol: 'MATIC',
    },
    bsc: {
      address: '0xbb4CdB9CBd36B01bD1cBaEBF2De08d9173bc095c',
      symbol: 'WBNB',
      nativeSymbol: 'BNB',
    },
    avalanche: {
      address: '0xB31f66AA3C1e785363F0875A1B74E27b85FD66c7',
      symbol: 'WAVAX',
      nativeSymbol: 'AVAX',
    },
    celo: {
      address: '0x471EcE3750Da237f93B8E339c536989b8978a438',
      symbol: 'WCELO',
      nativeSymbol: 'CELO',
    },
  };

  /**
   * Get the wrapped token (WETH, WBNB, etc.) address for the current network
   * @returns The address of the wrapped token
   */
  public getWrappedNativeTokenAddress(): string {
    const wrappedInfo = Ethereum.WRAPPED_ADDRESSES[this.network];
    if (!wrappedInfo) {
      throw new Error(`Wrapped token address not found for network: ${this.network}`);
    }
    return wrappedInfo.address;
  }

  /**
   * Check if a token is the wrapped native token (WETH, WBNB, etc.)
   * @param tokenAddress The token address to check
   * @returns True if the token is the wrapped native token
   */
  public isWrappedNativeToken(tokenAddress: string): boolean {
    const wrappedAddress = this.getWrappedNativeTokenAddress();
    return tokenAddress.toLowerCase() === wrappedAddress.toLowerCase();
  }

  /**
   * Wraps native ETH to WETH (or equivalent on other chains)
   * @param wallet The wallet to use for wrapping
   * @param amountInWei The amount of ETH to wrap in wei (as a BigNumber)
   * @returns The transaction receipt
   */
  public async wrapNativeToken(wallet: Wallet, amountInWei: BigNumber): Promise<ContractTransaction> {
    const wrappedAddress = this.getWrappedNativeTokenAddress();

    // Create wrapped token contract instance
    const wrappedContract = new Contract(wrappedAddress, Ethereum.WETH9ABI, wallet);

    // Prepare gas options for wrap transaction
    const gasOptions = await this.prepareGasOptions();
    const params: any = {
      ...gasOptions,
      nonce: await this.provider.getTransactionCount(wallet.address),
      value: amountInWei, // Send native token with the transaction
    };

    // Don't add gasPrice when using EIP-1559 parameters
    // Create transaction to call deposit() function
    logger.info(`Wrapping ${utils.formatEther(amountInWei)} ETH to WETH`);
    return await wrappedContract.deposit(params);
  }

  /**
   * Get a wallet address example for schema documentation
   */
  public static async getWalletAddressExample(): Promise<string> {
    const chainConfig = getEthereumChainConfig();
    return chainConfig.defaultWallet;
  }

  // Check if the address is a valid EVM address
  public static isAddress(address: string): boolean {
    return ethers.utils.isAddress(address);
  }

  public async handleTransactionExecution(tx: TransactionResponse): Promise<providers.TransactionReceipt> {
    return await Promise.race([
      tx.wait(1).then((receipt) => {
        // Transaction confirmed
        logger.info(
          `Transaction ${tx.hash} ${receipt.status === 1 ? 'confirmed' : 'failed'} in block ${receipt.blockNumber}`,
        );
        return receipt;
      }),
      new Promise<providers.TransactionReceipt>((resolve) =>
        setTimeout(() => {
          // Timeout reached, treat as pending
          logger.warn(`Transaction ${tx.hash} is still pending after timeout`);
          resolve({
            transactionHash: tx.hash,
            blockHash: '',
            blockNumber: null,
            transactionIndex: null,
            from: tx.from,
            to: tx.to || null,
            cumulativeGasUsed: BigNumber.from(0),
            gasUsed: BigNumber.from(0),
            contractAddress: null,
            logs: [],
            logsBloom: '',
            status: -1, // PENDING
            effectiveGasPrice: BigNumber.from(0),
          } as providers.TransactionReceipt);
        }, this._transactionExecutionTimeoutMs),
      ),
    ]);
  }

  /**
   * Handle transaction confirmation status and return appropriate response
   * Similar to Solana's handleConfirmation helper
   * @param txReceipt Transaction receipt
   * @param inputToken Input token address
   * @param outputToken Output token address
   * @param expectedAmountIn Expected input amount
   * @param expectedAmountOut Expected output amount
   * @param side Trade side (optional)
   * @returns Response object with status and data
   */
  public handleExecuteQuoteTransactionConfirmation(
    txReceipt: providers.TransactionReceipt | null,
    inputToken: string,
    outputToken: string,
    expectedAmountIn: number,
    expectedAmountOut: number,
    side?: 'BUY' | 'SELL',
  ): {
    signature: string;
    status: number;
    data?: {
      tokenIn: string;
      tokenOut: string;
      amountIn: number;
      amountOut: number;
      fee: number;
      baseTokenBalanceChange: number;
      quoteTokenBalanceChange: number;
    };
  } {
    if (!txReceipt) {
      // Transaction receipt not available - still pending
      logger.warn('Transaction pending, no receipt available yet');
      return {
        signature: '',
        status: -1, // PENDING
        data: undefined,
      };
    }

    const signature = txReceipt.transactionHash;

    if (txReceipt.status === 0) {
      // Transaction failed on-chain
      logger.error(`Transaction ${signature} failed on-chain`);
      return {
        signature,
        status: 0, // FAILED
        data: {
          tokenIn: inputToken,
          tokenOut: outputToken,
          amountIn: 0,
          amountOut: 0,
          fee: 0,
          baseTokenBalanceChange: 0,
          quoteTokenBalanceChange: 0,
        },
      };
    }

    if (txReceipt.status === 1) {
      // Transaction confirmed successfully
      // Calculate fee from gas used
      const fee = parseFloat(txReceipt.gasUsed.mul(txReceipt.effectiveGasPrice).toString()) / 1e18;

      // Calculate balance changes based on side
      let baseTokenBalanceChange: number;
      let quoteTokenBalanceChange: number;

      if (side) {
        // For AMM/CLMM swaps with side information
        baseTokenBalanceChange = side === 'SELL' ? -expectedAmountIn : expectedAmountOut;
        quoteTokenBalanceChange = side === 'SELL' ? expectedAmountOut : -expectedAmountIn;
      } else {
        // For router swaps without side information
        baseTokenBalanceChange = -expectedAmountIn;
        quoteTokenBalanceChange = expectedAmountOut;
      }

      return {
        signature,
        status: 1, // CONFIRMED
        data: {
          tokenIn: inputToken,
          tokenOut: outputToken,
          amountIn: expectedAmountIn,
          amountOut: expectedAmountOut,
          fee,
          baseTokenBalanceChange,
          quoteTokenBalanceChange,
        },
      };
    }

    // Transaction is still pending (ethers returns status as undefined in some cases)
    logger.warn(`Transaction ${signature} status unclear, treating as pending`);
    return {
      signature,
      status: -1, // PENDING
      data: {
        tokenIn: inputToken,
        tokenOut: outputToken,
        amountIn: 0,
        amountOut: 0,
        fee: 0,
        baseTokenBalanceChange: 0,
        quoteTokenBalanceChange: 0,
      },
    };
  }

  /**
   * Get all token balances for an address
   * @param address Wallet address
   * @param tokens Optional array of token symbols/addresses to fetch. If not provided, fetches all tokens in token list
   * @returns Map of token symbol to balance
   */
  public async getBalances(address: string, tokens?: string[]): Promise<Record<string, number>> {
    const balances: Record<string, number> = {};

    // Treat empty array as if no tokens were specified
    const effectiveTokens = tokens && tokens.length === 0 ? undefined : tokens;

    // Check if this is a hardware wallet
    const isHardware = await this.isHardwareWallet(address);
    let wallet: Wallet | null = null;

    if (!isHardware) {
      wallet = await this.getWallet(address);
    }

    // Always get native token balance
    const nativeBalance = isHardware
      ? await this.getNativeBalanceByAddress(address)
      : await this.getNativeBalance(wallet!);
    balances[this.nativeTokenSymbol] = parseFloat(tokenValueToString(nativeBalance));

    if (!effectiveTokens) {
      // No tokens specified, check all tokens in token list
      await this.getAllTokenBalances(address, wallet, isHardware, balances);
    } else {
      // Get specific token balances
      await this.getSpecificTokenBalances(effectiveTokens, address, wallet, isHardware, balances);
    }

    return balances;
  }

  /**
   * Get balances for all tokens in the token list
   */
  private async getAllTokenBalances(
    address: string,
    wallet: Wallet | null,
    isHardware: boolean,
    balances: Record<string, number>,
  ): Promise<void> {
    logger.info(`Checking balances for all ${this.storedTokenList.length} tokens in the token list`);

    await Promise.all(
      this.storedTokenList.map(async (token) => {
        try {
          const contract = this.getContract(token.address, this.provider);
          const balance = isHardware
            ? await this.getERC20BalanceByAddress(contract, address, token.decimals, 2000, token.symbol)
            : await this.getERC20Balance(contract, wallet!, token.decimals, 2000, token.symbol);

          const balanceNum = parseFloat(tokenValueToString(balance));

          // Only add tokens with non-zero balances
          if (balanceNum > 0) {
            balances[token.symbol] = balanceNum;
            logger.debug(`Found non-zero balance for ${token.symbol}: ${balanceNum}`);
          }
        } catch (err) {
          logger.warn(`Error getting balance for ${token.symbol}: ${err.message}`);
        }
      }),
    );
  }

  /**
   * Get balances for specific tokens
   */
  private async getSpecificTokenBalances(
    tokens: string[],
    address: string,
    wallet: Wallet | null,
    isHardware: boolean,
    balances: Record<string, number>,
  ): Promise<void> {
    await Promise.all(
      tokens.map(async (symbolOrAddress) => {
        // Don't process native token again
        if (symbolOrAddress === this.nativeTokenSymbol) {
          return;
        }

        const token = this.getToken(symbolOrAddress);
        if (token) {
          try {
            const contract = this.getContract(token.address, this.provider);
            const balance = isHardware
              ? await this.getERC20BalanceByAddress(contract, address, token.decimals, 5000, token.symbol)
              : await this.getERC20Balance(contract, wallet!, token.decimals, 5000, token.symbol);

            balances[token.symbol] = parseFloat(tokenValueToString(balance));
          } catch (err) {
            logger.warn(`Error getting balance for ${token.symbol}: ${err.message}`);
            balances[token.symbol] = 0;
          }
        } else {
          logger.warn(`Token not recognized: ${symbolOrAddress}`);
          balances[symbolOrAddress] = 0;
        }
      }),
    );
  }
}<|MERGE_RESOLUTION|>--- conflicted
+++ resolved
@@ -54,7 +54,7 @@
     };
   } = {};
   private static GAS_PRICE_CACHE_MS = 10000; // 10 second cache
-  private _transactionExecutionTimeoutMs: number; // Default to 2 minutes
+  private _transactionExecutionTimeoutMs: number;
 
   // For backward compatibility
   public get chain(): string {
@@ -67,18 +67,12 @@
     this.rpcUrl = config.nodeURL;
     this.network = network;
     this.nativeTokenSymbol = config.nativeCurrencySymbol;
-<<<<<<< HEAD
-    this.minGasPrice = config.minGasPrice || 0.1; // Default to 0.1 GWEI if not specified
-    this.maxFeePerGas = config.maxFeePerGas;
-    this.maxPriorityFeePerGas = config.maxPriorityFeePerGas;
-    this._transactionExecutionTimeoutMs = config.transactionExecutionTimeoutMs ?? 30000; // Default to 30 seconds
-=======
     this.swapProvider = config.swapProvider || '';
     this.gasPrice = config.gasPrice;
     this.baseFee = config.baseFee;
     this.priorityFee = config.priorityFee;
     this.baseFeeMultiplier = config.baseFeeMultiplier || 1.2; // Default to 1.2
->>>>>>> bc893acd
+    this._transactionExecutionTimeoutMs = config.transactionExecutionTimeoutMs ?? 30000; // Default to 30 seconds
 
     // Get chain config for etherscanAPIKey
     const chainConfig = getEthereumChainConfig();
