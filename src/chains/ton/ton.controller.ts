--- conflicted
+++ resolved
@@ -19,11 +19,7 @@
 
 export class TonController {
   static async poll(ton: Ton, req: PollRequest): Promise<PollResponse> {
-<<<<<<< HEAD
-    // validateTonPollRequest(req);
-=======
     validateTonPollRequest(req);
->>>>>>> 3562e854
 
     const transaction = await ton.getTransaction(req.txHash);
 
@@ -40,11 +36,7 @@
       txHash: transaction.transaction.hash,
       fee: Number(transaction.transaction.totalFees) / 10 ** 9,
     };
-<<<<<<< HEAD
-
-=======
     console.log(event)
->>>>>>> 3562e854
     return event;
   }
 
