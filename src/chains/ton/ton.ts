--- conflicted
+++ resolved
@@ -155,7 +155,6 @@
     };
   }
 
-<<<<<<< HEAD
 
 
 
@@ -191,26 +190,6 @@
 
         await new Promise(resolve => setTimeout(resolve, pollInterval));
         attempt++;
-=======
-  public async getTransaction(
-    address: string,
-    txHash: string,
-  ): Promise<PollResponse> {
-    const transactionId = txHash.startsWith('0x') ? txHash.slice(2) : txHash;
-    const { seqno, root_hash } = await this.getCurrentBlockNumber();
-    let transactionData;
-    try {
-      transactionData = await this.tonweb.getTransactions(
-        address,
-        1,
-        undefined,
-        transactionId,
-      );
-      transactionData = transactionData[0];
-    } catch (error: any) {
-      if (error.status != 404) {
-        throw error;
->>>>>>> 1c593540
       }
     }
 
@@ -221,7 +200,6 @@
 
   }
 
-<<<<<<< HEAD
 
 
   // public async getTransactionx(address: string, txHash: string): Promise<PollResponse> {
@@ -245,11 +223,6 @@
   //   };
   // }
 
-  public async getAccountFromPrivateKey(mnemonic: string): Promise<{ publicKey: string, secretKey: string }> {
-    let keyPair = await mnemonicToPrivateKey(mnemonic.split(" "));
-    let workchain = 0;
-    const wallet = WalletContractV3R2.create({ workchain, publicKey: keyPair.publicKey, });
-=======
   public async getAccountFromPrivateKey(
     mnemonic: string,
   ): Promise<{ publicKey: string; secretKey: string }> {
@@ -259,7 +232,6 @@
       workchain,
       publicKey: keyPair.publicKey,
     });
->>>>>>> 1c593540
     const contract = this.tonClient.open(wallet);
     const address = contract.address.toStringBuffer({
       bounceable: false,
