import LRUCache from 'lru-cache';
import { Config, getTonConfig } from './ton.config';
import { mnemonicToPrivateKey } from '@ton/crypto';
import { TonApiClient, Trace } from '@ton-api/client';
import TonWeb from 'tonweb';
import {
  Address,
  address,
  beginCell,
  storeMessage,
  TonClient,
  WalletContractV1R1,
  WalletContractV1R2,
  WalletContractV1R3,
  WalletContractV2R1,
  WalletContractV2R2,
  WalletContractV3R1,
  WalletContractV3R2,
  WalletContractV4,
  WalletContractV5Beta,
  WalletContractV5R1,
} from '@ton/ton';
import {
  AssetBalanceResponse,
  StonfiWalletAssetResponse,
  TonAsset,
} from './ton.requests';
import fse from 'fs-extra';
import { createCipheriv, createDecipheriv, randomBytes } from 'crypto';
import { promises as fs } from 'fs';
import { Omniston } from '@ston-fi/omniston-sdk';

import { TonController } from './ton.controller';
import { TokenListType, walletPath } from '../../services/base';
import { ConfigManagerCertPassphrase } from '../../services/config-manager-cert-passphrase';
import { logger } from '../../services/logger';
<<<<<<< HEAD
import { getHttpEndpoint } from "@orbs-network/ton-access";
=======
import axios from 'axios';
import { getHttpEndpoint } from '@orbs-network/ton-access';
>>>>>>> 05f51310
import { StonApiClient } from '@ston-fi/api';

type AssetListType = TokenListType;

type WalletUnion =
  | WalletContractV1R1
  | WalletContractV1R2
  | WalletContractV1R3
  | WalletContractV2R1
  | WalletContractV2R2
  | WalletContractV3R1
  | WalletContractV3R2
  | WalletContractV4
  | WalletContractV5R1
  | WalletContractV5Beta;

type WalletUnionType =
  | typeof WalletContractV1R1
  | typeof WalletContractV1R2
  | typeof WalletContractV1R3
  | typeof WalletContractV2R1
  | typeof WalletContractV2R2
  | typeof WalletContractV3R1
  | typeof WalletContractV3R2
  | typeof WalletContractV4
  | typeof WalletContractV5R1
  | typeof WalletContractV5Beta;

export class Ton {
  public nativeTokenSymbol;
  private _assetMap: Record<string, TonAsset> = {};
  private static _instances: LRUCache<string, Ton>;
  private _network: string;
  public tonweb: TonWeb;
  public tonClient: TonClient;
  public omniston: Omniston;
  public stonfiClient: StonApiClient;
  private _chain: string = 'ton';
  private _ready: boolean = false;
  private _assetListType: AssetListType;
  private _assetListSource: string;
  public config: Config;
  public gasPrice: number;
  public gasLimit: number;
  public gasCost: number;
  public workchain: number;
  public nodeUrl: string;
  public controller: typeof TonController;
  public wallet: any;
  public tonApiClient: TonApiClient;

  constructor(
    network: string,
    nodeUrl: string,
    assetListType: AssetListType,
    assetListSource: string,
  ) {
    this.tonApiClient = new TonApiClient();
    this.nodeUrl = nodeUrl;
    this._network = network;
    this.stonfiClient = new StonApiClient();
    this.config = getTonConfig(network);
    this.nativeTokenSymbol = this.config.nativeCurrencySymbol;
    this._assetListType = assetListType;
    this._assetListSource = assetListSource;
    this.omniston = new Omniston({
      apiUrl: this._assetListSource,
    });
    this.gasPrice = this.config.gasPrice;
    this.gasLimit = this.config.gasLimit;
    this.gasCost = this.config.gasCost;
    this.workchain = this.config.workchain;
    this.controller = TonController;
  }

  public get ton(): TonWeb {
    return this.tonweb;
  }

  public get network(): string {
    return this._network;
  }

  public get storedAssetList(): TonAsset[] {
    return Object.values(this._assetMap);
  }

  public ready(): boolean {
    return this._ready;
  }

  public async init(): Promise<void> {
    await this.loadAssets();
    this._ready = true;
    const rpcUrl =
      this.config.rpcType === 'orbs' ? await getHttpEndpoint() : this.nodeUrl;
    if (this.config.apiKey) {
      this.tonweb = new TonWeb(
        new TonWeb.HttpProvider(rpcUrl, { apiKey: this.config.apiKey }),
      );
      this.tonClient = new TonClient({
        endpoint: rpcUrl,
        apiKey: this.config.apiKey,
      });
    } else {
      this.tonweb = new TonWeb(new TonWeb.HttpProvider(rpcUrl));
      this.tonClient = new TonClient({ endpoint: rpcUrl });
    }
  }

  async close() {
    return;
  }

  public static getInstance(network: string): Ton {
    const config = getTonConfig(network);
    if (Ton._instances === undefined) {
      Ton._instances = new LRUCache<string, Ton>({
        max: config.network.maxLRUCacheInstances,
      });
    }

    if (!Ton._instances.has(config.network.name)) {
      if (network !== null) {
        const nodeUrl = config.network.nodeURL;
        const assetListType = config.network.assetListType as TokenListType;
        const assetListSource = config.network.assetListSource;

        Ton._instances.set(
          config.network.name,
          new Ton(network, nodeUrl, assetListType, assetListSource),
        );
      } else {
        throw new Error(
          `Ton.getInstance received an unexpected network: ${network}.`,
        );
      }
    }

    return Ton._instances.get(config.network.name) as Ton;
  }

  public static getConnectedInstances(): { [name: string]: Ton } {
    const connectedInstances: { [name: string]: Ton } = {};
    if (this._instances !== undefined) {
      const keys = Array.from(this._instances.keys());
      for (const instance of keys) {
        if (instance !== undefined) {
          connectedInstances[instance] = this._instances.get(instance) as Ton;
        }
      }
    }
    return connectedInstances;
  }

  async getCurrentBlockNumber() {
    const status = await this.tonweb.provider.getMasterchainInfo();
    //const initialBlock = status.init;
    const lastBlock = status.last;
    return {
      seqno: lastBlock.seqno,
      root_hash: lastBlock.root_hash,
    };
  }

  async getTransaction(eventHash: string): Promise<Trace> {
    return await this.tonApiClient.traces.getTrace(eventHash)
  }

  public async getAccountFromPrivateKey(
    mnemonic: string,
  ): Promise<{ publicKey: string; secretKey: string }> {
    const keyPair = await mnemonicToPrivateKey(mnemonic.split(' '));
    this.wallet = await this.getWallet(
      keyPair.publicKey.toString('base64url'),
      this.workchain,
      this.config.walletVersion,
    );
    const contract = this.tonClient.open(this.wallet);
    const address = contract.address.toStringBuffer({
      bounceable: false,
      testOnly: this.config.network.name === 'testnet' ? true : false,
    });
    const publicKey = address.toString('base64url');
    const secretKey = keyPair.secretKey.toString('base64url');
    return { publicKey, secretKey };
  }

  async getAccountFromAddress(
    address: string,
  ): Promise<{ publicKey: string; secretKey: string }> {
    const path = `${walletPath}/${this._chain}`;
    const encryptedMnemonic: string = await fse.readFile(
      `${path}/${address}.json`,
      'utf8',
    );
    const passphrase = ConfigManagerCertPassphrase.readPassphrase();
    if (!passphrase) {
      throw new Error('missing passphrase');
    }
    const mnemonic = this.decrypt(encryptedMnemonic, passphrase);
    const keyPair = await mnemonicToPrivateKey(mnemonic.split(' '));
    this.wallet = await this.getWallet(
      keyPair.publicKey.toString('base64url'),
      this.workchain,
      this.config.walletVersion,
    );
    const contract = this.tonClient.open(this.wallet);
    const publicKey = contract.address.toStringBuffer({
      bounceable: false,
      testOnly: this.config.network.name === 'testnet' ? true : false,
    });
    return {
      publicKey: publicKey.toString('base64url'),
      secretKey: keyPair.secretKey.toString('base64url'),
    };
  }

  public encrypt(mnemonic: string, password: string): string {
    const iv = randomBytes(16);
    const key = Buffer.alloc(32);
    key.write(password);

    const cipher = createCipheriv('aes-256-cbc', key, iv);

    const encrypted = Buffer.concat([cipher.update(mnemonic), cipher.final()]);

    return `${iv.toString('hex')}:${encrypted.toString('hex')}`;
  }

  public decrypt(encryptedMnemonic: string, password: string): string {
    const [iv, encryptedKey] = encryptedMnemonic.split(':');
    const key = Buffer.alloc(32);
    key.write(password);

    const decipher = createDecipheriv(
      'aes-256-cbc',
      key,
      Buffer.from(iv, 'hex'),
    );

    const decrpyted = Buffer.concat([
      decipher.update(Buffer.from(encryptedKey, 'hex')),
      decipher.final(),
    ]);

    return decrpyted.toString();
  }

  //   interface AssetBalanceResponse {
  //   [symbol: string]: string; // Cada símbolo de token mapeia para seu saldo
  // }

  public async getAssetBalance(
    account: string,
    tokens: string[],
  ): Promise<AssetBalanceResponse> {
    const balances: AssetBalanceResponse = {};

    try {
      const response = await this.stonfiClient.getWalletAssets(account);

      tokens.forEach((token) => {
        const assetInfo = response.find(
          (asset: StonfiWalletAssetResponse) => asset.symbol === token,
        );

        if (assetInfo && assetInfo.balance !== undefined) {
          const balanceParsed =
            Number(assetInfo.balance) / 10 ** assetInfo.decimals;
          balances[token] = balanceParsed.toString();
        } else {
          balances[token] = '0';
        }
      });
    } catch (error: any) {
      if (!error.message.includes('account asset info not found')) {
        throw error;
      }
    }

    return balances;
  }

  public async getNativeBalance(account: string): Promise<string> {
    const tonAsset = await this.tonClient.getBalance(address(account));
    return tonAsset.toString();
  }

  public getAssetForSymbol(symbol: string): TonAsset | null {
    return this._assetMap[symbol] ? this._assetMap[symbol] : null;
  }

  // TODO is it necessary?!!!
  public async optIn(address: string, symbol: string) {
    const account = await this.getAccountFromAddress(address);
    const block = await this.getCurrentBlockNumber();
    const asset = this._assetMap[symbol];

    return { ...account, block, asset };
  }

  private async loadAssets(): Promise<void> {
    const assetData = await this.getAssetData();
    for (const result of assetData) {
      this._assetMap[result.symbol] = {
        symbol: result.symbol,
        assetId: result.address,
        decimals: result.decimals,
      };
    }
  }

  private async getAssetData(): Promise<any> {
    let assetData;
    if (this._assetListType === 'URL') {
      const assets = await this.omniston.assetList();
      assetData = assets.assets;
    } else {
      const data = JSON.parse(await fs.readFile(this._assetListSource, 'utf8'));
      assetData = data.tokens;
    }
    return assetData;
  }

  public get storedTokenList() {
    return this._assetMap;
  }

  public async waitForTransactionByMessage(
    address: Address,
    messageBase64: string,
    timeout: number = 30000,
  ): Promise<string | null> {
    return new Promise((resolve) => {
      const startTime = Date.now();
      const interval = setInterval(async () => {
        try {
          // Check for timeout
          if (Date.now() - startTime > timeout) {
            clearInterval(interval);
            resolve(null);
            return;
          }

          const state = await this.tonClient.getContractState(address);
          if (!state || !state.lastTransaction) {
            return;
          }

          const transactions = await this.tonClient.getTransactions(address, {
            limit: 1,
            lt: state.lastTransaction.lt,
            hash: state.lastTransaction.hash,
          });

          if (transactions.length > 0) {
            const tx = transactions[0];
            if (tx.inMessage) {
              const msgCell = beginCell()
                .store(storeMessage(tx.inMessage))
                .endCell();
              const inMsgHash = msgCell.hash().toString('base64');

              if (inMsgHash === messageBase64) {
                clearInterval(interval);
                resolve(tx.hash().toString('base64'));
                return;
              }
            }
          }
        } catch (error) {
          logger.error(`Error while waiting for transaction: ${error}`);
        }
      }, 1000);
    });
  }

  public getWalletContractClassByVersion(
    version: string,
  ): WalletUnionType | undefined {
    if (!version) {
      return undefined;
    } else if (version === 'v1r1') {
      return WalletContractV1R1;
    } else if (version === 'v1r2') {
      return WalletContractV1R2;
    } else if (version === 'v1r3') {
      return WalletContractV1R3;
    } else if (version === 'v2r1') {
      return WalletContractV2R1;
    } else if (version === 'v2r2') {
      return WalletContractV2R2;
    } else if (version === 'v3r1') {
      return WalletContractV3R1;
    } else if (version === 'v3r2') {
      return WalletContractV3R2;
    } else if (version === 'v4') {
      return WalletContractV4;
    } else if (version === 'v5R1') {
      return WalletContractV5R1;
    } else if (version === 'v5Beta') {
      return WalletContractV5Beta;
    } else {
      throw new Error(`Unknown wallet version: ${version}`);
    }
  }

  public async getBestWallet(
    publicKey: Buffer,
    workchain: number,
  ): Promise<WalletUnion> {
    const walletVersions = this.config.availableWalletVersions;
    let maxNativeTokenBalance = 0;
    let bestWallet = null;
    for (const walletVersion of walletVersions) {
      const walletContractClass =
        this.getWalletContractClassByVersion(walletVersion);
      const wallet = walletContractClass.create({
        workchain: workchain,
        publicKey: publicKey,
      });
      const contract = this.tonClient.open(wallet);
      const rawNativeTokenBalance = await this.tonClient.getBalance(
        contract.address,
      );
      const nativeTokenBalance = Number(rawNativeTokenBalance);
      if (nativeTokenBalance > maxNativeTokenBalance) {
        maxNativeTokenBalance = nativeTokenBalance;
        bestWallet = wallet;
      }
    }
    return bestWallet;
  }

  public async getWallet(
    publicKey: string,
    workchain?: number,
    version?: string,
  ): Promise<WalletUnion | undefined> {
    if (!workchain) {
      workchain = this.config.workchain;
    }

    let walletContractClass;
    if (version) {
      walletContractClass = this.getWalletContractClassByVersion(version);
    }

    const publicKeyBuffer = Buffer.from(publicKey, 'base64url');

    if (walletContractClass) {
      return walletContractClass.create({
        workchain: workchain,
        publicKey: publicKeyBuffer,
      });
    } else {
      return await this.getBestWallet(publicKeyBuffer, workchain);
    }
  }

  public async getLatestTransactionHash(
    walletAddress: string,
  ): Promise<string> {
    const parsedWalletAddress = Address.parse(walletAddress);
    const contractState =
      await this.tonClient.getContractState(parsedWalletAddress);
    const { lt: lastLocationTime, hash: lastHash } =
      contractState.lastTransaction;

    const lastTransaction = await this.tonClient.getTransaction(
      parsedWalletAddress,
      lastLocationTime,
      lastHash,
    );

    if (!lastTransaction || !lastTransaction.inMessage) {
      return null;
    }

    const msgCell = beginCell()
      .store(storeMessage(lastTransaction.inMessage))
      .endCell();

    // noinspection UnnecessaryLocalVariableJS
    const transactionHash = msgCell.hash().toString('base64url');

    return transactionHash;
  }
}<|MERGE_RESOLUTION|>--- conflicted
+++ resolved
@@ -34,12 +34,7 @@
 import { TokenListType, walletPath } from '../../services/base';
 import { ConfigManagerCertPassphrase } from '../../services/config-manager-cert-passphrase';
 import { logger } from '../../services/logger';
-<<<<<<< HEAD
-import { getHttpEndpoint } from "@orbs-network/ton-access";
-=======
-import axios from 'axios';
 import { getHttpEndpoint } from '@orbs-network/ton-access';
->>>>>>> 05f51310
 import { StonApiClient } from '@ston-fi/api';
 
 type AssetListType = TokenListType;
