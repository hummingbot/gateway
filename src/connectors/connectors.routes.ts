--- conflicted
+++ resolved
@@ -1,29 +1,5 @@
 /* eslint-disable no-inner-declarations */
 /* eslint-disable @typescript-eslint/ban-types */
-<<<<<<< HEAD
-import { Router, Response } from "express";
-import { asyncHandler } from "../services/error-handler";
-import { DefiraConfig } from "./defira/defira.config";
-import { DefikingdomsConfig } from "./defikingdoms/defikingdoms.config";
-import { MadMeerkatConfig } from "./mad_meerkat/mad_meerkat.config";
-import { OpenoceanConfig } from "./openocean/openocean.config";
-import { PangolinConfig } from "./pangolin/pangolin.config";
-import { PerpConfig } from "./perp/perp.config";
-import { QuickswapConfig } from "./quickswap/quickswap.config";
-import { SushiswapConfig } from "./sushiswap/sushiswap.config";
-import { TraderjoeConfig } from "./traderjoe/traderjoe.config";
-import { UniswapConfig } from "./uniswap/uniswap.config";
-import { VVSConfig } from "./vvs/vvs.config";
-import { RefConfig } from "./ref/ref.config";
-import { PancakeSwapConfig } from "./pancakeswap/pancakeswap.config";
-import { InjectiveCLOBConfig } from "./injective/injective.clob.config";
-import { XsswapConfig } from "./xsswap/xsswap.config";
-import { ConnectorsResponse } from "./connectors.request";
-import { DexalotCLOBConfig } from "./dexalot/dexalot.clob.config";
-import { ZigZagConfig } from "./zigzag/zigzag.config";
-import { TinymanConfig } from "./tinyman/tinyman.config";
-import { BalancerConfig } from "./balancer/balancer.config";
-=======
 import { Router, Response } from 'express';
 import { asyncHandler } from '../services/error-handler';
 import { DefiraConfig } from './defira/defira.config';
@@ -43,161 +19,141 @@
 import { ConnectorsResponse } from './connectors.request';
 import { DexalotCLOBConfig } from './dexalot/dexalot.clob.config';
 import { TinymanConfig } from './tinyman/tinyman.config';
->>>>>>> 195573b8
+import { BalancerConfig } from './balancer/balancer.config';
 
 export namespace ConnectorsRoutes {
   export const router = Router();
 
   router.get(
-    "/",
+    '/',
     asyncHandler(async (_req, res: Response<ConnectorsResponse, {}>) => {
       res.status(200).json({
         connectors: [
           {
-            name: "uniswap",
-            trading_type: UniswapConfig.config.tradingTypes("swap"),
+            name: 'uniswap',
+            trading_type: UniswapConfig.config.tradingTypes('swap'),
             chain_type: UniswapConfig.config.chainType,
             available_networks: UniswapConfig.config.availableNetworks,
           },
           {
-            name: "uniswapLP",
-            trading_type: UniswapConfig.config.tradingTypes("LP"),
+            name: 'uniswapLP',
+            trading_type: UniswapConfig.config.tradingTypes('LP'),
             chain_type: UniswapConfig.config.chainType,
             available_networks: JSON.parse(
               JSON.stringify(UniswapConfig.config.availableNetworks)
             ),
-            additional_spenders: ["uniswap"],
+            additional_spenders: ['uniswap'],
           },
           {
-            name: "pangolin",
+            name: 'pangolin',
             trading_type: PangolinConfig.config.tradingTypes,
             chain_type: PangolinConfig.config.chainType,
             available_networks: PangolinConfig.config.availableNetworks,
           },
           {
-            name: "openocean",
+            name: 'openocean',
             trading_type: OpenoceanConfig.config.tradingTypes,
             chain_type: OpenoceanConfig.config.chainType,
             available_networks: OpenoceanConfig.config.availableNetworks,
           },
           {
-            name: "quickswap",
+            name: 'quickswap',
             trading_type: QuickswapConfig.config.tradingTypes,
             chain_type: QuickswapConfig.config.chainType,
             available_networks: QuickswapConfig.config.availableNetworks,
           },
           {
-            name: "perp",
-            trading_type: PerpConfig.config.tradingTypes("perp"),
+            name: 'perp',
+            trading_type: PerpConfig.config.tradingTypes('perp'),
             chain_type: PerpConfig.config.chainType,
             available_networks: PerpConfig.config.availableNetworks,
           },
           {
-            name: "sushiswap",
+            name: 'sushiswap',
             trading_type: SushiswapConfig.config.tradingTypes,
             chain_type: SushiswapConfig.config.chainType,
             available_networks: SushiswapConfig.config.availableNetworks,
           },
           {
-            name: "traderjoe",
+            name: 'traderjoe',
             trading_type: TraderjoeConfig.config.tradingTypes,
             chain_type: TraderjoeConfig.config.chainType,
             available_networks: TraderjoeConfig.config.availableNetworks,
           },
           {
-<<<<<<< HEAD
-            name: "defikingdoms",
-            trading_type: DefikingdomsConfig.config.tradingTypes,
-            chain_type: DefikingdomsConfig.config.chainType,
-            available_networks: DefikingdomsConfig.config.availableNetworks,
-          },
-          {
-            name: "defira",
-=======
             name: 'defira',
->>>>>>> 195573b8
             trading_type: DefiraConfig.config.tradingTypes,
             chain_type: DefiraConfig.config.chainType,
             available_networks: DefiraConfig.config.availableNetworks,
           },
           {
-            name: "mad_meerkat",
+            name: 'mad_meerkat',
             trading_type: MadMeerkatConfig.config.tradingTypes,
             chain_type: MadMeerkatConfig.config.chainType,
             available_networks: MadMeerkatConfig.config.availableNetworks,
           },
           {
-            name: "vvs",
+            name: 'vvs',
             trading_type: VVSConfig.config.tradingTypes,
             chain_type: VVSConfig.config.chainType,
             available_networks: VVSConfig.config.availableNetworks,
           },
           {
-            name: "ref",
+            name: 'ref',
             trading_type: RefConfig.config.tradingTypes,
             chain_type: RefConfig.config.chainType,
             available_networks: RefConfig.config.availableNetworks,
           },
           {
-            name: "pancakeswap",
+            name: 'pancakeswap',
             trading_type: PancakeSwapConfig.config.tradingTypes,
             chain_type: PancakeSwapConfig.config.chainType,
             available_networks: PancakeSwapConfig.config.availableNetworks,
           },
           {
-            name: "injective",
-            trading_type: InjectiveCLOBConfig.config.tradingTypes("spot"),
+            name: 'injective',
+            trading_type: InjectiveCLOBConfig.config.tradingTypes('spot'),
             chain_type: InjectiveCLOBConfig.config.chainType,
             available_networks: InjectiveCLOBConfig.config.availableNetworks,
             additional_add_wallet_prompts: {
               accountId:
-                "Enter your injective sub account id wallet key (input 0 if unsure) >>> ",
+                'Enter your injective sub account id wallet key (input 0 if unsure) >>> ',
             },
           },
           {
-            name: "injective_perpetual",
-            trading_type: InjectiveCLOBConfig.config.tradingTypes("perp"),
+            name: 'injective_perpetual',
+            trading_type: InjectiveCLOBConfig.config.tradingTypes('perp'),
             chain_type: InjectiveCLOBConfig.config.chainType,
             available_networks: InjectiveCLOBConfig.config.availableNetworks,
             additional_add_wallet_prompts: {
               accountId:
-                "Enter your injective sub account id wallet key (input 0 if unsure) >>> ",
+                'Enter your injective sub account id wallet key (input 0 if unsure) >>> ',
             },
           },
           {
-            name: "xswap",
+            name: 'xswap',
             trading_type: XsswapConfig.config.tradingTypes,
             chain_type: XsswapConfig.config.chainType,
             available_networks: XsswapConfig.config.availableNetworks,
           },
           {
-            name: "dexalot",
-            trading_type: DexalotCLOBConfig.config.tradingTypes("spot"),
+            name: 'dexalot',
+            trading_type: DexalotCLOBConfig.config.tradingTypes('spot'),
             chain_type: DexalotCLOBConfig.config.chainType,
             available_networks: DexalotCLOBConfig.config.availableNetworks,
             additional_add_wallet_prompts: {
               api_key:
-                "Enter a Dexalot API Key if you have one, otherwise hit return >>> ",
+                'Enter a Dexalot API Key if you have one, otherwise hit return >>> ',
             },
           },
           {
-<<<<<<< HEAD
-            name: "zigzag",
-            trading_type: ZigZagConfig.config.tradingTypes,
-            chain_type: ZigZagConfig.config.chainType,
-            available_networks: ZigZagConfig.config.availableNetworks,
-          },
-          {
-            name: "tinyman",
-=======
             name: 'tinyman',
->>>>>>> 195573b8
             trading_type: TinymanConfig.config.tradingTypes,
             chain_type: TinymanConfig.config.chainType,
             available_networks: TinymanConfig.config.availableNetworks,
           },
           {
-            name: "balancer",
+            name: 'balancer',
             trading_type: BalancerConfig.config.tradingTypes,
             chain_type: BalancerConfig.config.chainType,
             available_networks: BalancerConfig.config.availableNetworks,
