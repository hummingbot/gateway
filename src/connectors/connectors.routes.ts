--- conflicted
+++ resolved
@@ -143,12 +143,6 @@
             available_networks: BalancerConfig.config.availableNetworks,
           },
           {
-<<<<<<< HEAD
-            name: 'spectrum',
-            trading_type: SpectrumConfig.config.tradingTypes,
-            chain_type: SpectrumConfig.config.chainType,
-            available_networks: SpectrumConfig.config.availableNetworks,
-=======
             name: 'etcswap',
             trading_type: ETCSwapConfig.config.tradingTypes('swap'),
             chain_type: ETCSwapConfig.config.chainType,
@@ -160,7 +154,12 @@
             chain_type: ETCSwapConfig.config.chainType,
             available_networks: ETCSwapConfig.config.availableNetworks,
             additional_spenders: ['etcswap'],
->>>>>>> 240b51c2
+          },
+          {
+            name: 'spectrum',
+            trading_type: SpectrumConfig.config.tradingTypes,
+            chain_type: SpectrumConfig.config.chainType,
+            available_networks: SpectrumConfig.config.availableNetworks,
           },
         ],
       });
