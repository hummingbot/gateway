--- conflicted
+++ resolved
@@ -21,11 +21,8 @@
 import { PlentyConfig } from './plenty/plenty.config';
 import { XRPLCLOBConfig } from './xrpl/xrpl.clob.config';
 import { KujiraConfig } from './kujira/kujira.config';
-<<<<<<< HEAD
 import { NftPerpConfig } from './nftperp/nftperp.config';
-=======
 import { QuipuswapConfig } from './quipuswap/quipuswap.config';
->>>>>>> c7de5384
 
 export namespace ConnectorsRoutes {
   export const router = Router();
@@ -168,19 +165,17 @@
             },
           },
           {
-<<<<<<< HEAD
             name: 'nftperp',
             trading_type: NftPerpConfig.config.tradingTypes,
             chain_type: NftPerpConfig.config.chainType,
             available_networks: NftPerpConfig.config.availableNetworks
           },
-=======
+          {
             name: 'quipuswap',
             trading_type: QuipuswapConfig.config.tradingTypes,
             chain_type: QuipuswapConfig.config.chainType,
             available_networks: QuipuswapConfig.config.availableNetworks,
           }
->>>>>>> c7de5384
         ],
       });
     })
