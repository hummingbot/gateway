--- conflicted
+++ resolved
@@ -167,7 +167,6 @@
             },
           },
           {
-<<<<<<< HEAD
             name: 'rubicon',
             trading_type: RubiconCLOBConfig.config.tradingTypes,
             chain_type: RubiconCLOBConfig.config.chainType,
@@ -180,8 +179,6 @@
             available_networks: QuipuswapConfig.config.availableNetworks,
           },
           {
-=======
->>>>>>> 8153070a
             name: 'osmosis',
             trading_type: OsmosisConfig.config.tradingTypes('swap'),
             chain_type: OsmosisConfig.config.chainType,
