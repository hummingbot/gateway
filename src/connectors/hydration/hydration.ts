--- conflicted
+++ resolved
@@ -103,10 +103,6 @@
     return Hydration._instances[network];
   }
 
-  public getPoolService(): PoolService {
-    return this.poolService;
-  }
-
   /**
    * Check if the instance is ready
    * @returns boolean indicating if the instance is ready
@@ -148,7 +144,6 @@
     }
   }
 
-<<<<<<< HEAD
   private tradeRouter: TradeRouter;
 
   @runWithRetryAndTimeout()
@@ -192,10 +187,6 @@
   @runWithRetryAndTimeout()
   private async polkadotGetTokenBaseTokenSymbol(baseTokenSymbol: string) {
     return this.polkadot.getToken(baseTokenSymbol);
-=======
-  public getNewTradeRouter(): TradeRouter {
-    return new TradeRouter(this.poolService);
->>>>>>> a6023a4f
   }
 
   @runWithRetryAndTimeout()
@@ -208,9 +199,15 @@
     return this.polkadot.getToken(tokenAddress);
   }
   @runWithRetryAndTimeout()
-  private async poolServiceGetPosition(wallet: KeyringPair, poolAddress?: string) {
-    return this.poolService.getPositions(wallet.address, poolAddress);
-  }  
+  private async poolServiceGetPosition(target: PoolService, wallet: KeyringPair, poolAddress: string) {
+    return target.getPositions(wallet.address, poolAddress);
+  }
+
+  @runWithRetryAndTimeout()
+  private poolServiceGetPool(target: PoolService, poolAddress: any) {
+    return target.getPool(poolAddress);
+  }
+
   /**
    * Calculate trade limit based on slippage tolerance
    * @param trade The trade to calculate limits for
@@ -310,15 +307,9 @@
       }
 
       // Get pool data from the SDK
-<<<<<<< HEAD
       const pools = await this.poolServiceGetPools([]); // Get all pools
 
       const poolData = pools.find((pool) => pool.address === poolAddress);
-=======
-      const pools = await this.poolService.getPools([]); // Get all pools
-
-      const poolData = pools.find(pool => pool.address === poolAddress);
->>>>>>> a6023a4f
 
       if (!poolData) {
         logger.error(`Pool not found: ${poolAddress}`);
@@ -348,7 +339,6 @@
         if (reserves) {
           // Calculate amounts using reserves
           const baseAmount = Number(reserves.baseReserve
-<<<<<<< HEAD
               .div(BigNumber(10).pow(baseToken.decimals))
               .toFixed(baseToken.decimals)
             );
@@ -358,14 +348,6 @@
               .div(BigNumber(10).pow(quoteToken.decimals))
               .toFixed(quoteToken.decimals)
           );
-=======
-            .div(BigNumber(10).pow(baseToken.decimals))
-            .toFixed(baseToken.decimals));
-
-          const quoteAmount = Number(reserves.quoteReserve
-            .div(BigNumber(10).pow(quoteToken.decimals))
-            .toFixed(quoteToken.decimals));
->>>>>>> a6023a4f
 
           // Validate the calculated amounts
           baseTokenAmount = !isNaN(baseAmount) && isFinite(baseAmount) ? baseAmount : 0;
@@ -373,7 +355,6 @@
         }
         // Fallback to token balances if reserves not available
         else if (poolData.tokens[0].balance && poolData.tokens[1].balance) {
-<<<<<<< HEAD
           const baseAmount = Number(
             BigNumber(poolData.tokens[0].balance.toString())
               .div(BigNumber(10).pow(baseToken.decimals))
@@ -385,15 +366,6 @@
               .div(BigNumber(10).pow(quoteToken.decimals))
               .toFixed(quoteToken.decimals),
           );
-=======
-          const baseAmount = Number(BigNumber(poolData.tokens[0].balance.toString())
-            .div(BigNumber(10).pow(baseToken.decimals))
-            .toFixed(baseToken.decimals));
-
-          const quoteAmount = Number(BigNumber(poolData.tokens[1].balance.toString())
-            .div(BigNumber(10).pow(quoteToken.decimals))
-            .toFixed(quoteToken.decimals));
->>>>>>> a6023a4f
 
           // Validate the calculated amounts
           baseTokenAmount = !isNaN(baseAmount) && isFinite(baseAmount) ? baseAmount : 0;
@@ -488,13 +460,7 @@
       try {
         if (poolDataAny.liquidity) {
           const liquidityValue = typeof poolDataAny.liquidity === 'object' && 'toNumber' in poolDataAny.liquidity ?
-<<<<<<< HEAD
             poolDataAny.liquidity.toNumber(): Number(poolDataAny.liquidity);
-=======
-            poolDataAny.liquidity.toNumber() :
-            Number(poolDataAny.liquidity);
-
->>>>>>> a6023a4f
           liquidity = !isNaN(liquidityValue) && isFinite(liquidityValue) ? liquidityValue : 1000000;
         }
       } catch (error) {
@@ -878,7 +844,7 @@
 
       // Get positions for this wallet from the SDK
       /* getPositions don't exist in the SDK */
-      const positions = await this.poolService.getPositions(wallet.address, poolAddress);
+      const positions = await this.poolServiceGetPosition(wallet.address, poolAddress);
 
       if (!positions || positions.length === 0) {
         return [];
@@ -1061,12 +1027,8 @@
       }
 
       // Get position and pool data from the SDK
-<<<<<<< HEAD
       
-=======
-      // @ts-ignore - Generic Method, needs to improve
->>>>>>> a6023a4f
-      const position = await this.poolService.getPosition(positionAddress);
+        const position = await this.poolServiceGetPosition(this.poolService, wallet, positionAddress);
 
       if (!position) {
         throw new Error(`Position not found: ${positionAddress}`);
@@ -1078,7 +1040,7 @@
       }
 
       // Get pool information
-      const poolInfo = await this.poolService.getPool(position.poolId);
+      const poolInfo = await this.poolServiceGetPool(this.poolService, position.poolId);
 
       return {
         position: {
@@ -1126,7 +1088,9 @@
       // Get tick spacing for this pool from the SDK
       // @ts-ignore - Generic Method, needs to improve
       /* getPool don't exist in the SDK */
-      const poolDetails = await this.poolService.getPool(poolAddress);
+      
+
+      const poolDetails = await this.poolServiceGetPool(this.poolService, poolAddress);
       const tickSpacing = poolDetails.tickSpacing || 10;
 
       // Convert prices to ticks
@@ -1669,11 +1633,7 @@
    * @param poolAddress The pool address
    * @returns A Promise that resolves to the pool reserves
    */
-<<<<<<< HEAD
   private async getPoolReserves( poolAddress: string): Promise<{ baseReserve: BigNumber; quoteReserve: BigNumber } | null> {
-=======
-  public async getPoolReserves(poolAddress: string): Promise<{ baseReserve: BigNumber; quoteReserve: BigNumber } | null> {
->>>>>>> a6023a4f
     try {
       // Get pool from SDK
       const pools = await this.poolServiceGetPools([]);
