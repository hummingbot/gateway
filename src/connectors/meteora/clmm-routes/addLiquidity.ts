--- conflicted
+++ resolved
@@ -7,19 +7,11 @@
 import { StrategyType } from '@meteora-ag/dlmm';
 import { logger } from '../../../services/logger';
 import { PublicKey } from '@solana/web3.js';
-<<<<<<< HEAD
-import {
-  AddLiquidityRequest,
-  AddLiquidityResponse,
-  AddLiquidityResponseType
-} from '../../../services/clmm-interfaces';
-=======
 import { 
   AddLiquidityRequest, 
   AddLiquidityResponse, 
   AddLiquidityResponseType 
 } from '../../../schemas/trading-types/clmm-schema';
->>>>>>> 864d98c4
 import { Type, Static } from '@sinclair/typebox';
 import { httpBadRequest, httpNotFound, ERROR_MESSAGES } from '../../../services/error-handler';
 
