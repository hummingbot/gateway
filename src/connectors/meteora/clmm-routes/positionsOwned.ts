--- conflicted
+++ resolved
@@ -13,14 +13,7 @@
   fastify: FastifyInstance,
   network: string,
   walletAddress: string,
-  poolAddress?: string,
 ): Promise<PositionInfo[]> {
-<<<<<<< HEAD
-  const { Solana } = await import('../../../chains/solana/solana');
-  const solana = await Solana.getInstance(network);
-
-=======
->>>>>>> 32b9d854
   // Validate wallet address
   try {
     new PublicKey(walletAddress);
@@ -28,51 +21,8 @@
     throw fastify.httpErrors.badRequest(INVALID_SOLANA_ADDRESS_MESSAGE('wallet'));
   }
 
-<<<<<<< HEAD
-  // Validate pool address if provided
-  if (poolAddress) {
-    try {
-      new PublicKey(poolAddress);
-    } catch (error) {
-      throw fastify.httpErrors.badRequest(INVALID_SOLANA_ADDRESS_MESSAGE('pool'));
-    }
-  }
-
-  // Fetch from RPC (positions are cached individually by position address, not by wallet)
-  let positions = await fetchPositionsFromRPC(network, walletAddress);
-
-  // Filter by poolAddress if provided
-  if (poolAddress) {
-    positions = positions.filter((pos) => pos.poolAddress === poolAddress);
-  }
-
-  // Populate cache for each position individually using "connector:clmm:address" format
-  const positionCache = solana.getPositionCache();
-  if (positionCache && positions.length > 0) {
-    for (const positionInfo of positions) {
-      const cacheKey = `meteora:clmm:${positionInfo.address}`;
-      positionCache.set(cacheKey, {
-        positions: [
-          {
-            // Metadata fields for cache management (required by PositionData interface)
-            connector: 'meteora',
-            positionId: positionInfo.address,
-            poolAddress: positionInfo.poolAddress,
-            baseToken: positionInfo.baseTokenAddress,
-            quoteToken: positionInfo.quoteTokenAddress,
-            liquidity: positionInfo.baseTokenAmount + positionInfo.quoteTokenAmount,
-            // Spread all PositionInfo fields
-            ...positionInfo,
-          },
-        ],
-      });
-    }
-    logger.debug(`[position-cache] SET ${positions.length} position(s) for wallet ${walletAddress.slice(0, 8)}...`);
-  }
-=======
   // Fetch from RPC (positions are cached individually by position address, not by wallet)
   const positions = await fetchPositionsFromRPC(network, walletAddress);
->>>>>>> 32b9d854
 
   return positions;
 }
@@ -109,13 +59,8 @@
     },
     async (request) => {
       try {
-<<<<<<< HEAD
-        const { network, walletAddress, poolAddress } = request.query;
-        return await getPositionsOwned(fastify, network, walletAddress, poolAddress);
-=======
         const { network, walletAddress } = request.query;
         return await getPositionsOwned(fastify, network, walletAddress);
->>>>>>> 32b9d854
       } catch (e: any) {
         logger.error(e);
         if (e.statusCode) {
