import { Type, Static } from '@sinclair/typebox';
import { PublicKey } from '@solana/web3.js';
import { FastifyPluginAsync, FastifyInstance } from 'fastify';

import { Solana } from '../../../chains/solana/solana';
import { PositionInfo, PositionInfoSchema } from '../../../schemas/clmm-schema';
import { logger } from '../../../services/logger';
import { PancakeswapSol } from '../pancakeswap-sol';
import { PancakeswapSolClmmGetPositionsOwnedRequest, PancakeswapSolClmmGetPositionsOwnedRequestType } from '../schemas';

const INVALID_SOLANA_ADDRESS_MESSAGE = (address: string) => `Invalid Solana address: ${address}`;

const GetPositionsOwnedResponse = Type.Array(PositionInfoSchema);

type GetPositionsOwnedResponseType = Static<typeof GetPositionsOwnedResponse>;

export async function getPositionsOwned(
  fastify: FastifyInstance,
  network: string,
  walletAddress: string,
  poolAddress?: string,
): Promise<PositionInfo[]> {
  const solana = await Solana.getInstance(network);

  // Validate wallet address
  try {
    new PublicKey(walletAddress);
  } catch (error) {
    throw fastify.httpErrors.badRequest(INVALID_SOLANA_ADDRESS_MESSAGE('wallet'));
  }

  // Validate pool address if provided
  if (poolAddress) {
    try {
      new PublicKey(poolAddress);
    } catch (error) {
      throw fastify.httpErrors.badRequest(INVALID_SOLANA_ADDRESS_MESSAGE('pool'));
    }
  }

  // Fetch from RPC (positions are cached individually by position address, not by wallet)
  let positions = await fetchPositionsFromRPC(solana, walletAddress);

  // Filter by poolAddress if provided
  if (poolAddress) {
    positions = positions.filter((pos) => pos.poolAddress === poolAddress);
  }

  // Populate cache for each position individually using "connector:clmm:address" format
<<<<<<< HEAD
  const positionCache = solana.getPositionCache();
  if (positionCache && positions.length > 0) {
    for (const positionInfo of positions) {
      const cacheKey = `pancakeswap-sol:clmm:${positionInfo.address}`;
      positionCache.set(cacheKey, {
        positions: [
          {
            // Metadata fields for cache management (required by PositionData interface)
            connector: 'pancakeswap-sol',
            positionId: positionInfo.address,
            poolAddress: positionInfo.poolAddress,
            baseToken: positionInfo.baseTokenAddress,
            quoteToken: positionInfo.quoteTokenAddress,
            liquidity: positionInfo.baseTokenAmount + positionInfo.quoteTokenAmount,
            // Spread all PositionInfo fields
            ...positionInfo,
          },
        ],
      });
    }
    logger.debug(`[position-cache] SET ${positions.length} position(s) for wallet ${walletAddress.slice(0, 8)}...`);
  }
=======
>>>>>>> 32b9d854

  return positions;
}

/**
 * Fetch positions from RPC
 */
async function fetchPositionsFromRPC(solana: Solana, walletAddress: string): Promise<PositionInfo[]> {
  const pancakeswapSol = await PancakeswapSol.getInstance(solana.network);

  logger.info(`Fetching all positions for wallet ${walletAddress}`);

  // Get all token accounts owned by the wallet from both SPL Token and Token2022 programs
  const walletPubkey = new PublicKey(walletAddress);
  const [splTokenAccounts, token2022Accounts] = await Promise.all([
    solana.connection.getParsedTokenAccountsByOwner(walletPubkey, {
      programId: new PublicKey('TokenkegQfeZyiNwAJbNbGKPFXCWuBvf9Ss623VQ5DA'),
    }),
    solana.connection.getParsedTokenAccountsByOwner(walletPubkey, {
      programId: new PublicKey('TokenzQdBNbLqP5VEhdkAS6EPFLC1PHnBqCXEpPxuEb'),
    }),
  ]);

  const allTokenAccounts = [...splTokenAccounts.value, ...token2022Accounts.value];

  // Filter for NFT token accounts (amount = 1, decimals = 0)
  const nftAccounts = allTokenAccounts.filter((account) => {
    const amount = account.account.data.parsed.info.tokenAmount.uiAmount;
    const decimals = account.account.data.parsed.info.tokenAmount.decimals;
    return amount === 1 && decimals === 0;
  });

  logger.debug(`Found ${nftAccounts.length} NFT token accounts, checking for positions...`);

  // Fetch position info for each NFT
  const positions: PositionInfo[] = [];
  for (const nftAccount of nftAccounts) {
    try {
      const mint = nftAccount.account.data.parsed.info.mint;
      const positionInfo = await pancakeswapSol.getPositionInfo(mint);
      if (positionInfo) {
        positions.push(positionInfo);
      }
    } catch (error) {
      // Skip NFTs that aren't positions - this is expected
      logger.debug(`Skipping non-position NFT: ${nftAccount.account.data.parsed.info.mint}`);
    }
  }

  logger.info(`Found ${positions.length} PancakeSwap position(s) for wallet ${walletAddress.slice(0, 8)}...`);
  return positions;
}

export const positionsOwnedRoute: FastifyPluginAsync = async (fastify) => {
  fastify.get<{
    Querystring: PancakeswapSolClmmGetPositionsOwnedRequestType;
    Reply: GetPositionsOwnedResponseType;
  }>(
    '/positions-owned',
    {
      schema: {
        description: "Retrieve all positions owned by a user's wallet across all PancakeSwap Solana CLMM pools",
        tags: ['/connector/pancakeswap-sol'],
        querystring: PancakeswapSolClmmGetPositionsOwnedRequest,
        response: {
          200: GetPositionsOwnedResponse,
        },
      },
    },
    async (request) => {
      try {
        const { network = 'mainnet-beta', walletAddress, poolAddress } = request.query;
        return await getPositionsOwned(fastify, network, walletAddress, poolAddress);
      } catch (e: any) {
        logger.error('Positions owned error:', e);
        // Re-throw httpErrors as-is
        if (e.statusCode) {
          throw e;
        }
        // Handle unknown errors
        const errorMessage = e.message || 'Failed to fetch positions';
        throw fastify.httpErrors.internalServerError(errorMessage);
      }
    },
  );
};

export default positionsOwnedRoute;<|MERGE_RESOLUTION|>--- conflicted
+++ resolved
@@ -47,31 +47,6 @@
   }
 
   // Populate cache for each position individually using "connector:clmm:address" format
-<<<<<<< HEAD
-  const positionCache = solana.getPositionCache();
-  if (positionCache && positions.length > 0) {
-    for (const positionInfo of positions) {
-      const cacheKey = `pancakeswap-sol:clmm:${positionInfo.address}`;
-      positionCache.set(cacheKey, {
-        positions: [
-          {
-            // Metadata fields for cache management (required by PositionData interface)
-            connector: 'pancakeswap-sol',
-            positionId: positionInfo.address,
-            poolAddress: positionInfo.poolAddress,
-            baseToken: positionInfo.baseTokenAddress,
-            quoteToken: positionInfo.quoteTokenAddress,
-            liquidity: positionInfo.baseTokenAmount + positionInfo.quoteTokenAmount,
-            // Spread all PositionInfo fields
-            ...positionInfo,
-          },
-        ],
-      });
-    }
-    logger.debug(`[position-cache] SET ${positions.length} position(s) for wallet ${walletAddress.slice(0, 8)}...`);
-  }
-=======
->>>>>>> 32b9d854
 
   return positions;
 }
