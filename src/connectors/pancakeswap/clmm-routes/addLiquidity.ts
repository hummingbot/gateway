import { Contract } from '@ethersproject/contracts';
import { CurrencyAmount, Percent } from '@pancakeswap/sdk';
import { Position, NonfungiblePositionManager } from '@pancakeswap/v3-sdk';
import { Static } from '@sinclair/typebox';
import { BigNumber, utils } from 'ethers';
import { FastifyPluginAsync, FastifyInstance } from 'fastify';

import { Ethereum } from '../../../chains/ethereum/ethereum';
import { AddLiquidityResponseType, AddLiquidityResponse } from '../../../schemas/clmm-schema';
import { logger } from '../../../services/logger';
import { Pancakeswap } from '../pancakeswap';
import { getPancakeswapV3NftManagerAddress, POSITION_MANAGER_ABI } from '../pancakeswap.contracts';
import { formatTokenAmount } from '../pancakeswap.utils';
import { PancakeswapClmmAddLiquidityRequest } from '../schemas';

// Default gas limit for CLMM add liquidity operations
const CLMM_ADD_LIQUIDITY_GAS_LIMIT = 600000;

export async function addLiquidity(
  fastify: FastifyInstance,
  network: string,
  walletAddress: string,
  positionAddress: string,
  baseTokenAmount: number,
  quoteTokenAmount: number,
  slippagePct?: number,
): Promise<AddLiquidityResponseType> {
  if (!positionAddress || (baseTokenAmount === undefined && quoteTokenAmount === undefined)) {
    throw fastify.httpErrors.badRequest('Missing required parameters');
  }

  const pancakeswap = await Pancakeswap.getInstance(network);
  const ethereum = await Ethereum.getInstance(network);
  const wallet = await ethereum.getWallet(walletAddress);
  if (!wallet) {
    throw fastify.httpErrors.badRequest('Wallet not found');
  }

  const positionManagerAddress = getPancakeswapV3NftManagerAddress(network);
  const positionManager = new Contract(positionManagerAddress, POSITION_MANAGER_ABI, ethereum.provider);
  const position = await positionManager.positions(positionAddress);

  const token0 = pancakeswap.getTokenByAddress(position.token0);
  const token1 = pancakeswap.getTokenByAddress(position.token1);
  const fee = position.fee;
  const tickLower = position.tickLower;
  const tickUpper = position.tickUpper;

  const pool = await pancakeswap.getV3Pool(token0, token1, fee);
  if (!pool) {
    throw fastify.httpErrors.notFound('Pool not found for position');
  }

  const slippageTolerance = new Percent(Math.floor((slippagePct ?? pancakeswap.config.slippagePct) * 100), 10000);

  const baseTokenSymbol = token0.symbol === 'WETH' ? token0.symbol : token1.symbol;
  const isBaseToken0 = token0.symbol === baseTokenSymbol;

  let token0Amount = CurrencyAmount.fromRawAmount(token0, 0);
  let token1Amount = CurrencyAmount.fromRawAmount(token1, 0);

  if (baseTokenAmount !== undefined) {
    const baseAmountRaw = Math.floor(baseTokenAmount * Math.pow(10, isBaseToken0 ? token0.decimals : token1.decimals));
    if (isBaseToken0) {
      token0Amount = CurrencyAmount.fromRawAmount(token0, baseAmountRaw.toString());
    } else {
      token1Amount = CurrencyAmount.fromRawAmount(token1, baseAmountRaw.toString());
    }
  }

  if (quoteTokenAmount !== undefined) {
    const quoteAmountRaw = Math.floor(
      quoteTokenAmount * Math.pow(10, isBaseToken0 ? token1.decimals : token0.decimals),
    );
    if (isBaseToken0) {
      token1Amount = CurrencyAmount.fromRawAmount(token1, quoteAmountRaw.toString());
    } else {
      token0Amount = CurrencyAmount.fromRawAmount(token0, quoteAmountRaw.toString());
    }
  }

  const newPosition = Position.fromAmounts({
    pool,
    tickLower,
    tickUpper,
    amount0: token0Amount.quotient,
    amount1: token1Amount.quotient,
    useFullPrecision: true,
  });

  const increaseLiquidityOptions = {
    tokenId: positionAddress,
    slippageTolerance,
    deadline: Math.floor(Date.now() / 1000) + 60 * 20,
  };

  const { calldata, value } = NonfungiblePositionManager.addCallParameters(newPosition, increaseLiquidityOptions);

  // Check allowances
  if (!token0Amount.equalTo(0) && token0.symbol !== 'WETH') {
    const token0Contract = ethereum.getContract(token0.address, wallet);
    const allowance0 = await ethereum.getERC20Allowance(
      token0Contract,
      wallet,
      positionManagerAddress,
      token0.decimals,
    );
    const currentAllowance0 = BigNumber.from(allowance0.value);
    const requiredAmount0 = BigNumber.from(token0Amount.quotient.toString());

    if (currentAllowance0.lt(requiredAmount0)) {
      throw fastify.httpErrors.badRequest(
        `Insufficient ${token0.symbol} allowance. Please approve at least ${formatTokenAmount(requiredAmount0.toString(), token0.decimals)} ${token0.symbol} for the Position Manager (${positionManagerAddress})`,
      );
    }
  }

  if (!token1Amount.equalTo(0) && token1.symbol !== 'WETH') {
    const token1Contract = ethereum.getContract(token1.address, wallet);
    const allowance1 = await ethereum.getERC20Allowance(
      token1Contract,
      wallet,
      positionManagerAddress,
      token1.decimals,
    );
    const currentAllowance1 = BigNumber.from(allowance1.value);
    const requiredAmount1 = BigNumber.from(token1Amount.quotient.toString());

    if (currentAllowance1.lt(requiredAmount1)) {
      throw fastify.httpErrors.badRequest(
        `Insufficient ${token1.symbol} allowance. Please approve at least ${formatTokenAmount(requiredAmount1.toString(), token1.decimals)} ${token1.symbol} for the Position Manager (${positionManagerAddress})`,
      );
    }
  }

  const positionManagerWithSigner = new Contract(
    positionManagerAddress,
    [
      {
        inputs: [{ internalType: 'bytes[]', name: 'data', type: 'bytes[]' }],
        name: 'multicall',
        outputs: [{ internalType: 'bytes[]', name: 'results', type: 'bytes[]' }],
        stateMutability: 'payable',
        type: 'function',
      },
    ],
    wallet,
  );

  const txParams = await ethereum.prepareGasOptions(undefined, CLMM_ADD_LIQUIDITY_GAS_LIMIT);
  txParams.value = BigNumber.from(value.toString());
  const tx = await positionManagerWithSigner.multicall([calldata], txParams);
  const receipt = await tx.wait();

  const gasFee = formatTokenAmount(receipt.gasUsed.mul(receipt.effectiveGasPrice).toString(), 18);
  const actualToken0Amount = formatTokenAmount(newPosition.mintAmounts.amount0.toString(), token0.decimals);
  const actualToken1Amount = formatTokenAmount(newPosition.mintAmounts.amount1.toString(), token1.decimals);

  const actualBaseAmount = isBaseToken0 ? actualToken0Amount : actualToken1Amount;
  const actualQuoteAmount = isBaseToken0 ? actualToken1Amount : actualToken0Amount;

  return {
    signature: receipt.transactionHash,
    status: 1,
    data: {
      fee: gasFee,
      baseTokenAmountAdded: actualBaseAmount,
      quoteTokenAmountAdded: actualQuoteAmount,
    },
  };
}

export const addLiquidityRoute: FastifyPluginAsync = async (fastify) => {
  fastify.post<{
    Body: Static<typeof PancakeswapClmmAddLiquidityRequest>;
    Reply: AddLiquidityResponseType;
  }>(
    '/add-liquidity',
    {
      schema: {
        description: 'Add liquidity to an existing Pancakeswap V3 position',
        tags: ['/connector/pancakeswap'],
        body: PancakeswapClmmAddLiquidityRequest,
        response: {
          200: AddLiquidityResponse,
        },
      },
    },
    async (request) => {
      try {
        const {
          network,
          walletAddress: requestedWalletAddress,
          positionAddress,
          baseTokenAmount,
          quoteTokenAmount,
          slippagePct,
        } = request.body;

        let walletAddress = requestedWalletAddress;
        if (!walletAddress) {
          const pancakeswap = await Pancakeswap.getInstance(network);
          walletAddress = await pancakeswap.getFirstWalletAddress();
          if (!walletAddress) {
            throw fastify.httpErrors.badRequest('No wallet address provided and no default wallet found');
          }
        }

<<<<<<< HEAD
        // Create a new Position to represent the added liquidity
        const newPosition = Position.fromAmounts({
          pool,
          tickLower,
          tickUpper,
          amount0: token0Amount.quotient,
          amount1: token1Amount.quotient,
          useFullPrecision: true,
        });

        // Create increase liquidity options
        const increaseLiquidityOptions = {
          tokenId: positionAddress,
          slippageTolerance,
          deadline: Math.floor(Date.now() / 1000) + 60 * 20, // 20 minutes from now
        };

        // Get calldata for increasing liquidity
        const { calldata, value } = NonfungiblePositionManager.addCallParameters(newPosition, increaseLiquidityOptions);

        // Check allowances instead of approving
        // Check token0 allowance if needed
        if (!token0Amount.equalTo(0) && token0.symbol !== 'WETH') {
          const token0Contract = ethereum.getContract(token0.address, wallet);
          const allowance0 = await ethereum.getERC20Allowance(
            token0Contract,
            wallet,
            positionManagerAddress,
            token0.decimals,
          );

          const currentAllowance0 = BigNumber.from(allowance0.value);
          const requiredAmount0 = BigNumber.from(token0Amount.quotient.toString());

          if (currentAllowance0.lt(requiredAmount0)) {
            throw fastify.httpErrors.badRequest(
              `Insufficient ${token0.symbol} allowance. Please approve at least ${formatTokenAmount(requiredAmount0.toString(), token0.decimals)} ${token0.symbol} for the Position Manager (${positionManagerAddress})`,
            );
          }
        }

        // Check token1 allowance if needed
        if (!token1Amount.equalTo(0) && token1.symbol !== 'WETH') {
          const token1Contract = ethereum.getContract(token1.address, wallet);
          const allowance1 = await ethereum.getERC20Allowance(
            token1Contract,
            wallet,
            positionManagerAddress,
            token1.decimals,
          );

          const currentAllowance1 = BigNumber.from(allowance1.value);
          const requiredAmount1 = BigNumber.from(token1Amount.quotient.toString());

          if (currentAllowance1.lt(requiredAmount1)) {
            throw fastify.httpErrors.badRequest(
              `Insufficient ${token1.symbol} allowance. Please approve at least ${formatTokenAmount(requiredAmount1.toString(), token1.decimals)} ${token1.symbol} for the Position Manager (${positionManagerAddress})`,
            );
          }
        }

        // Initialize position manager with multicall interface
        const positionManagerWithSigner = new Contract(
          positionManagerAddress,
          [
            {
              inputs: [{ internalType: 'bytes[]', name: 'data', type: 'bytes[]' }],
              name: 'multicall',
              outputs: [{ internalType: 'bytes[]', name: 'results', type: 'bytes[]' }],
              stateMutability: 'payable',
              type: 'function',
            },
          ],
          wallet,
        );

        // Execute the transaction to increase liquidity
        // Use Ethereum's prepareGasOptions method
        const gasPriceGwei = gasPrice ? parseFloat(utils.formatUnits(gasPrice, 'gwei')) : undefined;
        const txParams = await ethereum.prepareGasOptions(gasPriceGwei, maxGas || CLMM_ADD_LIQUIDITY_GAS_LIMIT);
        txParams.value = BigNumber.from(value.toString());

        const tx = await positionManagerWithSigner.multicall([calldata], txParams);

        // Wait for transaction confirmation
        const receipt = await ethereum.handleTransactionExecution(tx);

        // Calculate gas fee
        const gasFee = formatTokenAmount(
          receipt.gasUsed.mul(receipt.effectiveGasPrice).toString(),
          18, // ETH has 18 decimals
        );

        // Calculate actual token amounts added from the position's mint amounts
        const actualToken0Amount = formatTokenAmount(newPosition.mintAmounts.amount0.toString(), token0.decimals);

        const actualToken1Amount = formatTokenAmount(newPosition.mintAmounts.amount1.toString(), token1.decimals);

        // Map back to base and quote amounts
        const actualBaseAmount = isBaseToken0 ? actualToken0Amount : actualToken1Amount;
        const actualQuoteAmount = isBaseToken0 ? actualToken1Amount : actualToken0Amount;

        return {
          signature: receipt.transactionHash,
          status: receipt.status,
          data: {
            fee: gasFee,
            baseTokenAmountAdded: actualBaseAmount,
            quoteTokenAmountAdded: actualQuoteAmount,
          },
        };
      } catch (e) {
        logger.error(e);
=======
        return await addLiquidity(
          fastify,
          network,
          walletAddress,
          positionAddress,
          baseTokenAmount,
          quoteTokenAmount,
          slippagePct,
        );
      } catch (e: any) {
        logger.error('Failed to add liquidity:', e);
>>>>>>> bc893acd
        if (e.statusCode) {
          throw e;
        }
        throw fastify.httpErrors.internalServerError('Failed to add liquidity');
      }
    },
  );
};

export default addLiquidityRoute;<|MERGE_RESOLUTION|>--- conflicted
+++ resolved
@@ -150,7 +150,7 @@
   const txParams = await ethereum.prepareGasOptions(undefined, CLMM_ADD_LIQUIDITY_GAS_LIMIT);
   txParams.value = BigNumber.from(value.toString());
   const tx = await positionManagerWithSigner.multicall([calldata], txParams);
-  const receipt = await tx.wait();
+  const receipt = await ethereum.handleTransactionExecution(tx);
 
   const gasFee = formatTokenAmount(receipt.gasUsed.mul(receipt.effectiveGasPrice).toString(), 18);
   const actualToken0Amount = formatTokenAmount(newPosition.mintAmounts.amount0.toString(), token0.decimals);
@@ -161,7 +161,7 @@
 
   return {
     signature: receipt.transactionHash,
-    status: 1,
+    status: receipt.status,
     data: {
       fee: gasFee,
       baseTokenAmountAdded: actualBaseAmount,
@@ -206,121 +206,6 @@
           }
         }
 
-<<<<<<< HEAD
-        // Create a new Position to represent the added liquidity
-        const newPosition = Position.fromAmounts({
-          pool,
-          tickLower,
-          tickUpper,
-          amount0: token0Amount.quotient,
-          amount1: token1Amount.quotient,
-          useFullPrecision: true,
-        });
-
-        // Create increase liquidity options
-        const increaseLiquidityOptions = {
-          tokenId: positionAddress,
-          slippageTolerance,
-          deadline: Math.floor(Date.now() / 1000) + 60 * 20, // 20 minutes from now
-        };
-
-        // Get calldata for increasing liquidity
-        const { calldata, value } = NonfungiblePositionManager.addCallParameters(newPosition, increaseLiquidityOptions);
-
-        // Check allowances instead of approving
-        // Check token0 allowance if needed
-        if (!token0Amount.equalTo(0) && token0.symbol !== 'WETH') {
-          const token0Contract = ethereum.getContract(token0.address, wallet);
-          const allowance0 = await ethereum.getERC20Allowance(
-            token0Contract,
-            wallet,
-            positionManagerAddress,
-            token0.decimals,
-          );
-
-          const currentAllowance0 = BigNumber.from(allowance0.value);
-          const requiredAmount0 = BigNumber.from(token0Amount.quotient.toString());
-
-          if (currentAllowance0.lt(requiredAmount0)) {
-            throw fastify.httpErrors.badRequest(
-              `Insufficient ${token0.symbol} allowance. Please approve at least ${formatTokenAmount(requiredAmount0.toString(), token0.decimals)} ${token0.symbol} for the Position Manager (${positionManagerAddress})`,
-            );
-          }
-        }
-
-        // Check token1 allowance if needed
-        if (!token1Amount.equalTo(0) && token1.symbol !== 'WETH') {
-          const token1Contract = ethereum.getContract(token1.address, wallet);
-          const allowance1 = await ethereum.getERC20Allowance(
-            token1Contract,
-            wallet,
-            positionManagerAddress,
-            token1.decimals,
-          );
-
-          const currentAllowance1 = BigNumber.from(allowance1.value);
-          const requiredAmount1 = BigNumber.from(token1Amount.quotient.toString());
-
-          if (currentAllowance1.lt(requiredAmount1)) {
-            throw fastify.httpErrors.badRequest(
-              `Insufficient ${token1.symbol} allowance. Please approve at least ${formatTokenAmount(requiredAmount1.toString(), token1.decimals)} ${token1.symbol} for the Position Manager (${positionManagerAddress})`,
-            );
-          }
-        }
-
-        // Initialize position manager with multicall interface
-        const positionManagerWithSigner = new Contract(
-          positionManagerAddress,
-          [
-            {
-              inputs: [{ internalType: 'bytes[]', name: 'data', type: 'bytes[]' }],
-              name: 'multicall',
-              outputs: [{ internalType: 'bytes[]', name: 'results', type: 'bytes[]' }],
-              stateMutability: 'payable',
-              type: 'function',
-            },
-          ],
-          wallet,
-        );
-
-        // Execute the transaction to increase liquidity
-        // Use Ethereum's prepareGasOptions method
-        const gasPriceGwei = gasPrice ? parseFloat(utils.formatUnits(gasPrice, 'gwei')) : undefined;
-        const txParams = await ethereum.prepareGasOptions(gasPriceGwei, maxGas || CLMM_ADD_LIQUIDITY_GAS_LIMIT);
-        txParams.value = BigNumber.from(value.toString());
-
-        const tx = await positionManagerWithSigner.multicall([calldata], txParams);
-
-        // Wait for transaction confirmation
-        const receipt = await ethereum.handleTransactionExecution(tx);
-
-        // Calculate gas fee
-        const gasFee = formatTokenAmount(
-          receipt.gasUsed.mul(receipt.effectiveGasPrice).toString(),
-          18, // ETH has 18 decimals
-        );
-
-        // Calculate actual token amounts added from the position's mint amounts
-        const actualToken0Amount = formatTokenAmount(newPosition.mintAmounts.amount0.toString(), token0.decimals);
-
-        const actualToken1Amount = formatTokenAmount(newPosition.mintAmounts.amount1.toString(), token1.decimals);
-
-        // Map back to base and quote amounts
-        const actualBaseAmount = isBaseToken0 ? actualToken0Amount : actualToken1Amount;
-        const actualQuoteAmount = isBaseToken0 ? actualToken1Amount : actualToken0Amount;
-
-        return {
-          signature: receipt.transactionHash,
-          status: receipt.status,
-          data: {
-            fee: gasFee,
-            baseTokenAmountAdded: actualBaseAmount,
-            quoteTokenAmountAdded: actualQuoteAmount,
-          },
-        };
-      } catch (e) {
-        logger.error(e);
-=======
         return await addLiquidity(
           fastify,
           network,
@@ -332,7 +217,6 @@
         );
       } catch (e: any) {
         logger.error('Failed to add liquidity:', e);
->>>>>>> bc893acd
         if (e.statusCode) {
           throw e;
         }
