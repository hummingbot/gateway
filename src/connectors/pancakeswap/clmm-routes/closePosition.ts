import { Contract } from '@ethersproject/contracts';
import { Percent, CurrencyAmount } from '@pancakeswap/sdk';
import { NonfungiblePositionManager, Position } from '@pancakeswap/v3-sdk';
import { BigNumber } from 'ethers';
import { FastifyPluginAsync, FastifyInstance } from 'fastify';
import { Address } from 'viem';

import { Ethereum } from '../../../chains/ethereum/ethereum';
import {
  ClosePositionRequestType,
  ClosePositionRequest,
  ClosePositionResponseType,
  ClosePositionResponse,
} from '../../../schemas/clmm-schema';
import { logger } from '../../../services/logger';
import { Pancakeswap } from '../pancakeswap';
import { POSITION_MANAGER_ABI, getPancakeswapV3NftManagerAddress } from '../pancakeswap.contracts';
import { formatTokenAmount } from '../pancakeswap.utils';

// Default gas limit for CLMM close position operations
const CLMM_CLOSE_POSITION_GAS_LIMIT = 400000;

export async function closePosition(
  fastify: FastifyInstance,
  network: string,
  walletAddress: string,
  positionAddress: string,
): Promise<ClosePositionResponseType> {
  if (!positionAddress) {
    throw fastify.httpErrors.badRequest('Missing required parameters');
  }

  const pancakeswap = await Pancakeswap.getInstance(network);
  const ethereum = await Ethereum.getInstance(network);
  const wallet = await ethereum.getWallet(walletAddress);
  if (!wallet) {
    throw fastify.httpErrors.badRequest('Wallet not found');
  }

  const positionManagerAddress = getPancakeswapV3NftManagerAddress(network);

  try {
    await pancakeswap.checkNFTOwnership(positionAddress, walletAddress);
  } catch (error: any) {
    if (error.message.includes('is not owned by')) {
      throw fastify.httpErrors.forbidden(error.message);
    }
    throw fastify.httpErrors.badRequest(error.message);
  }

  const positionManager = new Contract(positionManagerAddress, POSITION_MANAGER_ABI, ethereum.provider);
  const position = await positionManager.positions(positionAddress);

  const token0 = pancakeswap.getTokenByAddress(position.token0);
  const token1 = pancakeswap.getTokenByAddress(position.token1);

  const isBaseToken0 =
    token0.symbol === 'WETH' ||
    (token1.symbol !== 'WETH' && token0.address.toLowerCase() < token1.address.toLowerCase());

  const currentLiquidity = position.liquidity;

  if (currentLiquidity.isZero() && position.tokensOwed0.isZero() && position.tokensOwed1.isZero()) {
    throw fastify.httpErrors.badRequest('Position has already been closed or has no liquidity/fees to collect');
  }

  const feeAmount0 = position.tokensOwed0;
  const feeAmount1 = position.tokensOwed1;

  const pool = await pancakeswap.getV3Pool(token0, token1, position.fee);
  if (!pool) {
    throw fastify.httpErrors.notFound('Pool not found for position');
  }

  const positionSDK = new Position({
    pool,
    tickLower: position.tickLower,
    tickUpper: position.tickUpper,
    liquidity: currentLiquidity.toString(),
  });

  const amount0 = positionSDK.amount0;
  const amount1 = positionSDK.amount1;

  const slippageTolerance = new Percent(100, 10000);

  const totalAmount0 = CurrencyAmount.fromRawAmount(token0, BigInt(amount0.quotient) + BigInt(feeAmount0.toString()));
  const totalAmount1 = CurrencyAmount.fromRawAmount(token1, BigInt(amount1.quotient) + BigInt(feeAmount1.toString()));

  const removeParams = {
    tokenId: positionAddress,
    liquidityPercentage: new Percent(10000, 10000),
    slippageTolerance,
    deadline: Math.floor(Date.now() / 1000) + 60 * 20,
    burnToken: true,
    collectOptions: {
      expectedCurrencyOwed0: totalAmount0,
      expectedCurrencyOwed1: totalAmount1,
      recipient: walletAddress as Address,
    },
  };

  const { calldata, value } = NonfungiblePositionManager.removeCallParameters(positionSDK, removeParams);

  const positionManagerWithSigner = new Contract(
    positionManagerAddress,
    [
      {
        inputs: [{ internalType: 'bytes[]', name: 'data', type: 'bytes[]' }],
        name: 'multicall',
        outputs: [{ internalType: 'bytes[]', name: 'results', type: 'bytes[]' }],
        stateMutability: 'payable',
        type: 'function',
      },
    ],
    wallet,
  );

  const txParams = await ethereum.prepareGasOptions(undefined, CLMM_CLOSE_POSITION_GAS_LIMIT);
  txParams.value = BigNumber.from(value.toString());
  const tx = await positionManagerWithSigner.multicall([calldata], txParams);
  const receipt = await tx.wait();

  const gasFee = formatTokenAmount(receipt.gasUsed.mul(receipt.effectiveGasPrice).toString(), 18);
  const token0AmountRemoved = formatTokenAmount(totalAmount0.quotient.toString(), token0.decimals);
  const token1AmountRemoved = formatTokenAmount(totalAmount1.quotient.toString(), token1.decimals);

  const token0FeeAmount = formatTokenAmount(feeAmount0.toString(), token0.decimals);
  const token1FeeAmount = formatTokenAmount(feeAmount1.toString(), token1.decimals);

  const baseTokenAmountRemoved = isBaseToken0 ? token0AmountRemoved : token1AmountRemoved;
  const quoteTokenAmountRemoved = isBaseToken0 ? token1AmountRemoved : token0AmountRemoved;

  const baseFeeAmountCollected = isBaseToken0 ? token0FeeAmount : token1FeeAmount;
  const quoteFeeAmountCollected = isBaseToken0 ? token1FeeAmount : token0FeeAmount;

  const positionRentRefunded = 0;

  return {
    signature: receipt.transactionHash,
    status: 1,
    data: {
      fee: gasFee,
      positionRentRefunded,
      baseTokenAmountRemoved,
      quoteTokenAmountRemoved,
      baseFeeAmountCollected,
      quoteFeeAmountCollected,
    },
  };
}

export const closePositionRoute: FastifyPluginAsync = async (fastify) => {
  fastify.post<{
    Body: ClosePositionRequestType;
    Reply: ClosePositionResponseType;
  }>(
    '/close-position',
    {
      schema: {
        description: 'Close a Pancakeswap V3 position by removing all liquidity and collecting fees',
        tags: ['/connector/pancakeswap'],
        body: ClosePositionRequest,
        response: {
          200: ClosePositionResponse,
        },
      },
    },
    async (request) => {
      try {
        const { network, walletAddress: requestedWalletAddress, positionAddress } = request.body;

        let walletAddress = requestedWalletAddress;
        if (!walletAddress) {
          const pancakeswap = await Pancakeswap.getInstance(network);
          walletAddress = await pancakeswap.getFirstWalletAddress();
          if (!walletAddress) {
            throw fastify.httpErrors.badRequest('No wallet address provided and no default wallet found');
          }
        }

<<<<<<< HEAD
        // Create a Position instance to calculate expected amounts
        const positionSDK = new Position({
          pool,
          tickLower: position.tickLower,
          tickUpper: position.tickUpper,
          liquidity: currentLiquidity.toString(),
        });

        // Get the expected amounts for 100% removal
        const amount0 = positionSDK.amount0;
        const amount1 = positionSDK.amount1;

        // Apply slippage tolerance
        const slippageTolerance = new Percent(100, 10000); // 1% slippage

        // Add any fees that have been collected to the expected amounts
        const totalAmount0 = CurrencyAmount.fromRawAmount(
          token0,
          BigInt(amount0.quotient) + BigInt(feeAmount0.toString()),
        );
        const totalAmount1 = CurrencyAmount.fromRawAmount(
          token1,
          BigInt(amount1.quotient) + BigInt(feeAmount1.toString()),
        );

        // Create parameters for removing all liquidity
        const removeParams = {
          tokenId: positionAddress,
          liquidityPercentage: new Percent(10000, 10000), // 100% of liquidity
          slippageTolerance,
          deadline: Math.floor(Date.now() / 1000) + 60 * 20, // 20 minutes from now
          burnToken: true, // Burn the position token since we're closing it
          collectOptions: {
            expectedCurrencyOwed0: totalAmount0,
            expectedCurrencyOwed1: totalAmount1,
            recipient: walletAddress as Address,
          },
        };

        // Get the calldata using the SDK
        const { calldata, value } = NonfungiblePositionManager.removeCallParameters(positionSDK, removeParams);

        // Initialize position manager with multicall interface
        const positionManagerWithSigner = new Contract(
          positionManagerAddress,
          [
            {
              inputs: [{ internalType: 'bytes[]', name: 'data', type: 'bytes[]' }],
              name: 'multicall',
              outputs: [{ internalType: 'bytes[]', name: 'results', type: 'bytes[]' }],
              stateMutability: 'payable',
              type: 'function',
            },
          ],
          wallet,
        );

        // Execute the transaction to remove liquidity and burn the position
        // Use Ethereum's prepareGasOptions method
        const txParams = await ethereum.prepareGasOptions(undefined, CLMM_CLOSE_POSITION_GAS_LIMIT);
        txParams.value = BigNumber.from(value.toString());

        const tx = await positionManagerWithSigner.multicall([calldata], txParams);

        // Wait for transaction confirmation
        const receipt = await ethereum.handleTransactionExecution(tx);

        // Calculate gas fee
        const gasFee = formatTokenAmount(
          receipt.gasUsed.mul(receipt.effectiveGasPrice).toString(),
          18, // ETH has 18 decimals
        );

        // Calculate token amounts removed including fees
        const token0AmountRemoved = formatTokenAmount(totalAmount0.quotient.toString(), token0.decimals);
        const token1AmountRemoved = formatTokenAmount(totalAmount1.quotient.toString(), token1.decimals);

        // Calculate fee amounts collected
        const token0FeeAmount = formatTokenAmount(feeAmount0.toString(), token0.decimals);
        const token1FeeAmount = formatTokenAmount(feeAmount1.toString(), token1.decimals);

        // Map back to base and quote amounts
        const baseTokenAmountRemoved = isBaseToken0 ? token0AmountRemoved : token1AmountRemoved;
        const quoteTokenAmountRemoved = isBaseToken0 ? token1AmountRemoved : token0AmountRemoved;

        const baseFeeAmountCollected = isBaseToken0 ? token0FeeAmount : token1FeeAmount;
        const quoteFeeAmountCollected = isBaseToken0 ? token1FeeAmount : token0FeeAmount;

        // In Ethereum there's no position rent to refund, but we include it for API compatibility
        const positionRentRefunded = 0;

        return {
          signature: receipt.transactionHash,
          status: receipt.status,
          data: {
            fee: gasFee,
            positionRentRefunded,
            baseTokenAmountRemoved,
            quoteTokenAmountRemoved,
            baseFeeAmountCollected,
            quoteFeeAmountCollected,
          },
        };
      } catch (e) {
        logger.error(e);
=======
        return await closePosition(fastify, network, walletAddress, positionAddress);
      } catch (e: any) {
        logger.error('Failed to close position:', e);
>>>>>>> bc893acd
        if (e.statusCode) {
          throw e;
        }
        throw fastify.httpErrors.internalServerError('Failed to close position');
      }
    },
  );
};

export default closePositionRoute;<|MERGE_RESOLUTION|>--- conflicted
+++ resolved
@@ -119,7 +119,7 @@
   const txParams = await ethereum.prepareGasOptions(undefined, CLMM_CLOSE_POSITION_GAS_LIMIT);
   txParams.value = BigNumber.from(value.toString());
   const tx = await positionManagerWithSigner.multicall([calldata], txParams);
-  const receipt = await tx.wait();
+  const receipt = await ethereum.handleTransactionExecution(tx);
 
   const gasFee = formatTokenAmount(receipt.gasUsed.mul(receipt.effectiveGasPrice).toString(), 18);
   const token0AmountRemoved = formatTokenAmount(totalAmount0.quotient.toString(), token0.decimals);
@@ -138,7 +138,7 @@
 
   return {
     signature: receipt.transactionHash,
-    status: 1,
+    status: receipt.status,
     data: {
       fee: gasFee,
       positionRentRefunded,
@@ -179,117 +179,9 @@
           }
         }
 
-<<<<<<< HEAD
-        // Create a Position instance to calculate expected amounts
-        const positionSDK = new Position({
-          pool,
-          tickLower: position.tickLower,
-          tickUpper: position.tickUpper,
-          liquidity: currentLiquidity.toString(),
-        });
-
-        // Get the expected amounts for 100% removal
-        const amount0 = positionSDK.amount0;
-        const amount1 = positionSDK.amount1;
-
-        // Apply slippage tolerance
-        const slippageTolerance = new Percent(100, 10000); // 1% slippage
-
-        // Add any fees that have been collected to the expected amounts
-        const totalAmount0 = CurrencyAmount.fromRawAmount(
-          token0,
-          BigInt(amount0.quotient) + BigInt(feeAmount0.toString()),
-        );
-        const totalAmount1 = CurrencyAmount.fromRawAmount(
-          token1,
-          BigInt(amount1.quotient) + BigInt(feeAmount1.toString()),
-        );
-
-        // Create parameters for removing all liquidity
-        const removeParams = {
-          tokenId: positionAddress,
-          liquidityPercentage: new Percent(10000, 10000), // 100% of liquidity
-          slippageTolerance,
-          deadline: Math.floor(Date.now() / 1000) + 60 * 20, // 20 minutes from now
-          burnToken: true, // Burn the position token since we're closing it
-          collectOptions: {
-            expectedCurrencyOwed0: totalAmount0,
-            expectedCurrencyOwed1: totalAmount1,
-            recipient: walletAddress as Address,
-          },
-        };
-
-        // Get the calldata using the SDK
-        const { calldata, value } = NonfungiblePositionManager.removeCallParameters(positionSDK, removeParams);
-
-        // Initialize position manager with multicall interface
-        const positionManagerWithSigner = new Contract(
-          positionManagerAddress,
-          [
-            {
-              inputs: [{ internalType: 'bytes[]', name: 'data', type: 'bytes[]' }],
-              name: 'multicall',
-              outputs: [{ internalType: 'bytes[]', name: 'results', type: 'bytes[]' }],
-              stateMutability: 'payable',
-              type: 'function',
-            },
-          ],
-          wallet,
-        );
-
-        // Execute the transaction to remove liquidity and burn the position
-        // Use Ethereum's prepareGasOptions method
-        const txParams = await ethereum.prepareGasOptions(undefined, CLMM_CLOSE_POSITION_GAS_LIMIT);
-        txParams.value = BigNumber.from(value.toString());
-
-        const tx = await positionManagerWithSigner.multicall([calldata], txParams);
-
-        // Wait for transaction confirmation
-        const receipt = await ethereum.handleTransactionExecution(tx);
-
-        // Calculate gas fee
-        const gasFee = formatTokenAmount(
-          receipt.gasUsed.mul(receipt.effectiveGasPrice).toString(),
-          18, // ETH has 18 decimals
-        );
-
-        // Calculate token amounts removed including fees
-        const token0AmountRemoved = formatTokenAmount(totalAmount0.quotient.toString(), token0.decimals);
-        const token1AmountRemoved = formatTokenAmount(totalAmount1.quotient.toString(), token1.decimals);
-
-        // Calculate fee amounts collected
-        const token0FeeAmount = formatTokenAmount(feeAmount0.toString(), token0.decimals);
-        const token1FeeAmount = formatTokenAmount(feeAmount1.toString(), token1.decimals);
-
-        // Map back to base and quote amounts
-        const baseTokenAmountRemoved = isBaseToken0 ? token0AmountRemoved : token1AmountRemoved;
-        const quoteTokenAmountRemoved = isBaseToken0 ? token1AmountRemoved : token0AmountRemoved;
-
-        const baseFeeAmountCollected = isBaseToken0 ? token0FeeAmount : token1FeeAmount;
-        const quoteFeeAmountCollected = isBaseToken0 ? token1FeeAmount : token0FeeAmount;
-
-        // In Ethereum there's no position rent to refund, but we include it for API compatibility
-        const positionRentRefunded = 0;
-
-        return {
-          signature: receipt.transactionHash,
-          status: receipt.status,
-          data: {
-            fee: gasFee,
-            positionRentRefunded,
-            baseTokenAmountRemoved,
-            quoteTokenAmountRemoved,
-            baseFeeAmountCollected,
-            quoteFeeAmountCollected,
-          },
-        };
-      } catch (e) {
-        logger.error(e);
-=======
         return await closePosition(fastify, network, walletAddress, positionAddress);
       } catch (e: any) {
         logger.error('Failed to close position:', e);
->>>>>>> bc893acd
         if (e.statusCode) {
           throw e;
         }
