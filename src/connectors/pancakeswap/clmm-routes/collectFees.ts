import { Contract } from '@ethersproject/contracts';
import { CurrencyAmount } from '@pancakeswap/sdk';
import { NonfungiblePositionManager } from '@pancakeswap/v3-sdk';
import { BigNumber } from 'ethers';
import { FastifyPluginAsync, FastifyInstance } from 'fastify';
import { Address } from 'viem';

import { Ethereum } from '../../../chains/ethereum/ethereum';
import {
  CollectFeesRequestType,
  CollectFeesRequest,
  CollectFeesResponseType,
  CollectFeesResponse,
} from '../../../schemas/clmm-schema';
import { logger } from '../../../services/logger';
import { Pancakeswap } from '../pancakeswap';
import { POSITION_MANAGER_ABI, getPancakeswapV3NftManagerAddress } from '../pancakeswap.contracts';
import { formatTokenAmount } from '../pancakeswap.utils';

// Default gas limit for CLMM collect fees operations
const CLMM_COLLECT_FEES_GAS_LIMIT = 200000;

export async function collectFees(
  fastify: FastifyInstance,
  network: string,
  walletAddress: string,
  positionAddress: string,
): Promise<CollectFeesResponseType> {
  if (!positionAddress) {
    throw fastify.httpErrors.badRequest('Missing required parameters');
  }

  const pancakeswap = await Pancakeswap.getInstance(network);
  const ethereum = await Ethereum.getInstance(network);
  const wallet = await ethereum.getWallet(walletAddress);
  if (!wallet) {
    throw fastify.httpErrors.badRequest('Wallet not found');
  }

  const positionManagerAddress = getPancakeswapV3NftManagerAddress(network);

  try {
    await pancakeswap.checkNFTOwnership(positionAddress, walletAddress);
  } catch (error: any) {
    if (error.message.includes('is not owned by')) {
      throw fastify.httpErrors.forbidden(error.message);
    }
    throw fastify.httpErrors.badRequest(error.message);
  }

  const positionManager = new Contract(positionManagerAddress, POSITION_MANAGER_ABI, ethereum.provider);
  const position = await positionManager.positions(positionAddress);

  const token0 = pancakeswap.getTokenByAddress(position.token0);
  const token1 = pancakeswap.getTokenByAddress(position.token1);

  const isBaseToken0 =
    token0.symbol === 'WETH' ||
    (token1.symbol !== 'WETH' && token0.address.toLowerCase() < token1.address.toLowerCase());

  const feeAmount0 = position.tokensOwed0;
  const feeAmount1 = position.tokensOwed1;

  if (feeAmount0.eq(0) && feeAmount1.eq(0)) {
    throw fastify.httpErrors.badRequest('No fees to collect');
  }

  const expectedCurrencyOwed0 = CurrencyAmount.fromRawAmount(token0, feeAmount0.toString());
  const expectedCurrencyOwed1 = CurrencyAmount.fromRawAmount(token1, feeAmount1.toString());

  const collectParams = {
    tokenId: positionAddress,
    expectedCurrencyOwed0,
    expectedCurrencyOwed1,
    recipient: walletAddress as Address,
  };

  const { calldata, value } = NonfungiblePositionManager.collectCallParameters(collectParams);

  const positionManagerWithSigner = new Contract(
    positionManagerAddress,
    [
      {
        inputs: [{ internalType: 'bytes[]', name: 'data', type: 'bytes[]' }],
        name: 'multicall',
        outputs: [{ internalType: 'bytes[]', name: 'results', type: 'bytes[]' }],
        stateMutability: 'payable',
        type: 'function',
      },
    ],
    wallet,
  );

  const txParams = await ethereum.prepareGasOptions(undefined, CLMM_COLLECT_FEES_GAS_LIMIT);
  txParams.value = BigNumber.from(value.toString());
  const tx = await positionManagerWithSigner.multicall([calldata], txParams);
  const receipt = await tx.wait();

  const gasFee = formatTokenAmount(receipt.gasUsed.mul(receipt.effectiveGasPrice).toString(), 18);
  const token0FeeAmount = formatTokenAmount(feeAmount0.toString(), token0.decimals);
  const token1FeeAmount = formatTokenAmount(feeAmount1.toString(), token1.decimals);

  const baseFeeAmountCollected = isBaseToken0 ? token0FeeAmount : token1FeeAmount;
  const quoteFeeAmountCollected = isBaseToken0 ? token1FeeAmount : token0FeeAmount;

  return {
    signature: receipt.transactionHash,
    status: 1,
    data: {
      fee: gasFee,
      baseFeeAmountCollected,
      quoteFeeAmountCollected,
    },
  };
}

export const collectFeesRoute: FastifyPluginAsync = async (fastify) => {
  await fastify.register(require('@fastify/sensible'));
  const walletAddressExample = await Ethereum.getWalletAddressExample();

  fastify.post<{
    Body: CollectFeesRequestType;
    Reply: CollectFeesResponseType;
  }>(
    '/collect-fees',
    {
      schema: {
        description: 'Collect fees from a Pancakeswap V3 position',
        tags: ['/connector/pancakeswap'],
        body: {
          ...CollectFeesRequest,
          properties: {
            ...CollectFeesRequest.properties,
            network: { type: 'string', default: 'base' },
            walletAddress: { type: 'string', examples: [walletAddressExample] },
            positionAddress: {
              type: 'string',
              description: 'Position NFT token ID',
              examples: ['1234'],
            },
          },
        },
        response: {
          200: CollectFeesResponse,
        },
      },
    },
    async (request) => {
      try {
        const { network, walletAddress: requestedWalletAddress, positionAddress } = request.body;

        let walletAddress = requestedWalletAddress;
        if (!walletAddress) {
          const pancakeswap = await Pancakeswap.getInstance(network);
          walletAddress = await pancakeswap.getFirstWalletAddress();
          if (!walletAddress) {
            throw fastify.httpErrors.badRequest('No wallet address provided and no default wallet found');
          }
        }

<<<<<<< HEAD
        // Create CurrencyAmount objects for fees
        const expectedCurrencyOwed0 = CurrencyAmount.fromRawAmount(token0, feeAmount0.toString());
        const expectedCurrencyOwed1 = CurrencyAmount.fromRawAmount(token1, feeAmount1.toString());

        // Create parameters for collecting fees
        const collectParams = {
          tokenId: positionAddress,
          expectedCurrencyOwed0,
          expectedCurrencyOwed1,
          recipient: walletAddress as Address,
        };

        // Get calldata for collecting fees
        const { calldata, value } = NonfungiblePositionManager.collectCallParameters(collectParams);

        // Initialize position manager with multicall interface
        const positionManagerWithSigner = new Contract(
          positionManagerAddress,
          [
            {
              inputs: [{ internalType: 'bytes[]', name: 'data', type: 'bytes[]' }],
              name: 'multicall',
              outputs: [{ internalType: 'bytes[]', name: 'results', type: 'bytes[]' }],
              stateMutability: 'payable',
              type: 'function',
            },
          ],
          wallet,
        );

        // Execute the transaction to collect fees
        // Use Ethereum's prepareGasOptions method
        const txParams = await ethereum.prepareGasOptions(undefined, CLMM_COLLECT_FEES_GAS_LIMIT);
        txParams.value = BigNumber.from(value.toString());

        const tx = await positionManagerWithSigner.multicall([calldata], txParams);

        // Wait for transaction confirmation
        const receipt = await ethereum.handleTransactionExecution(tx);

        // Calculate gas fee
        const gasFee = formatTokenAmount(
          receipt.gasUsed.mul(receipt.effectiveGasPrice).toString(),
          18, // ETH has 18 decimals
        );

        // Calculate fee amounts collected
        const token0FeeAmount = formatTokenAmount(feeAmount0.toString(), token0.decimals);
        const token1FeeAmount = formatTokenAmount(feeAmount1.toString(), token1.decimals);

        // Map back to base and quote amounts
        const baseFeeAmountCollected = isBaseToken0 ? token0FeeAmount : token1FeeAmount;
        const quoteFeeAmountCollected = isBaseToken0 ? token1FeeAmount : token0FeeAmount;

        return {
          signature: receipt.transactionHash,
          status: receipt.status,
          data: {
            fee: gasFee,
            baseFeeAmountCollected,
            quoteFeeAmountCollected,
          },
        };
      } catch (e) {
        logger.error(e);
=======
        return await collectFees(fastify, network, walletAddress, positionAddress);
      } catch (e: any) {
        logger.error('Failed to collect fees:', e);
>>>>>>> bc893acd
        if (e.statusCode) {
          throw e;
        }
        throw fastify.httpErrors.internalServerError('Failed to collect fees');
      }
    },
  );
};

export default collectFeesRoute;<|MERGE_RESOLUTION|>--- conflicted
+++ resolved
@@ -94,7 +94,7 @@
   const txParams = await ethereum.prepareGasOptions(undefined, CLMM_COLLECT_FEES_GAS_LIMIT);
   txParams.value = BigNumber.from(value.toString());
   const tx = await positionManagerWithSigner.multicall([calldata], txParams);
-  const receipt = await tx.wait();
+  const receipt = await ethereum.handleTransactionExecution(tx);
 
   const gasFee = formatTokenAmount(receipt.gasUsed.mul(receipt.effectiveGasPrice).toString(), 18);
   const token0FeeAmount = formatTokenAmount(feeAmount0.toString(), token0.decimals);
@@ -105,7 +105,7 @@
 
   return {
     signature: receipt.transactionHash,
-    status: 1,
+    status: receipt.status,
     data: {
       fee: gasFee,
       baseFeeAmountCollected,
@@ -158,77 +158,9 @@
           }
         }
 
-<<<<<<< HEAD
-        // Create CurrencyAmount objects for fees
-        const expectedCurrencyOwed0 = CurrencyAmount.fromRawAmount(token0, feeAmount0.toString());
-        const expectedCurrencyOwed1 = CurrencyAmount.fromRawAmount(token1, feeAmount1.toString());
-
-        // Create parameters for collecting fees
-        const collectParams = {
-          tokenId: positionAddress,
-          expectedCurrencyOwed0,
-          expectedCurrencyOwed1,
-          recipient: walletAddress as Address,
-        };
-
-        // Get calldata for collecting fees
-        const { calldata, value } = NonfungiblePositionManager.collectCallParameters(collectParams);
-
-        // Initialize position manager with multicall interface
-        const positionManagerWithSigner = new Contract(
-          positionManagerAddress,
-          [
-            {
-              inputs: [{ internalType: 'bytes[]', name: 'data', type: 'bytes[]' }],
-              name: 'multicall',
-              outputs: [{ internalType: 'bytes[]', name: 'results', type: 'bytes[]' }],
-              stateMutability: 'payable',
-              type: 'function',
-            },
-          ],
-          wallet,
-        );
-
-        // Execute the transaction to collect fees
-        // Use Ethereum's prepareGasOptions method
-        const txParams = await ethereum.prepareGasOptions(undefined, CLMM_COLLECT_FEES_GAS_LIMIT);
-        txParams.value = BigNumber.from(value.toString());
-
-        const tx = await positionManagerWithSigner.multicall([calldata], txParams);
-
-        // Wait for transaction confirmation
-        const receipt = await ethereum.handleTransactionExecution(tx);
-
-        // Calculate gas fee
-        const gasFee = formatTokenAmount(
-          receipt.gasUsed.mul(receipt.effectiveGasPrice).toString(),
-          18, // ETH has 18 decimals
-        );
-
-        // Calculate fee amounts collected
-        const token0FeeAmount = formatTokenAmount(feeAmount0.toString(), token0.decimals);
-        const token1FeeAmount = formatTokenAmount(feeAmount1.toString(), token1.decimals);
-
-        // Map back to base and quote amounts
-        const baseFeeAmountCollected = isBaseToken0 ? token0FeeAmount : token1FeeAmount;
-        const quoteFeeAmountCollected = isBaseToken0 ? token1FeeAmount : token0FeeAmount;
-
-        return {
-          signature: receipt.transactionHash,
-          status: receipt.status,
-          data: {
-            fee: gasFee,
-            baseFeeAmountCollected,
-            quoteFeeAmountCollected,
-          },
-        };
-      } catch (e) {
-        logger.error(e);
-=======
         return await collectFees(fastify, network, walletAddress, positionAddress);
       } catch (e: any) {
         logger.error('Failed to collect fees:', e);
->>>>>>> bc893acd
         if (e.statusCode) {
           throw e;
         }
