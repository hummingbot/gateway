--- conflicted
+++ resolved
@@ -199,15 +199,9 @@
       );
     }
     logger.info(
-<<<<<<< HEAD
-      `Best trade for ${quoteToken.address}-${baseToken.address}: ` +
-      `${trades[0].executionPrice.invert().toFixed(6)} ` +
-      `${baseToken.name}.`
-=======
       `Best trade for ${baseToken.address}-${quoteToken.address}: ` +
       `${trade.inputAmount.toExact()}` +
       `${baseToken.symbol}.`
->>>>>>> c7de5384
     );
 
     return {
@@ -249,13 +243,8 @@
     }
     logger.info(
       `Best trade for ${baseToken.address}-${quoteToken.address}: ` +
-<<<<<<< HEAD
-      `${trades[0].executionPrice.toFixed(6)}` +
-      `${baseToken.name}.`
-=======
       `${trade.outputAmount.toExact()}` +
       `${baseToken.symbol}.`
->>>>>>> c7de5384
     );
 
     return {
