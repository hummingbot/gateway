import {
  Raydium as RaydiumSDK,
  ApiV3PoolInfoConcentratedItem,
  ApiV3PoolInfoStandardItem,
  ApiV3PoolInfoStandardItemCpmm,
  PositionInfoLayout,
  CLMM_PROGRAM_ID,
  getPdaPersonalPositionAddress,
  PositionUtils,
  TickUtils,
  ClmmKeys,
  ClmmRpcData,
  TxVersion,
  AmmV4Keys,
  AmmV5Keys,
  PoolFetchType, ApiV3PoolInfoItem
} from '@raydium-io/raydium-sdk-v2'
import { isValidClmm, isValidAmm, isValidCpmm } from './raydium.utils'
import { logger } from '../../services/logger'
import { RaydiumConfig } from './raydium.config'
import { Solana } from '../../chains/solana/solana'
import { Keypair } from '@solana/web3.js'
import { PoolInfo as ClmmPoolInfo, PositionInfo } from '../../schemas/trading-types/clmm-schema'
import { PoolInfo as AmmPoolInfo } from '../../schemas/trading-types/amm-schema'
import { PublicKey } from '@solana/web3.js'
import { percentRegexp } from '../../services/config-manager-v2';
import { ConfigManagerV2 } from '../../services/config-manager-v2';

export class Raydium {
  private static _instances: { [name: string]: Raydium }
  private solana: Solana
  public raydiumSDK: RaydiumSDK
  public config: RaydiumConfig.NetworkConfig
  public txVersion: TxVersion
  private owner?: Keypair

  private constructor() {
    this.config = RaydiumConfig.config
    this.solana = null
    this.txVersion = TxVersion.V0
  }

  /** Gets singleton instance of Raydium */
  public static async getInstance(network: string): Promise<Raydium> {
    if (!Raydium._instances) {
      Raydium._instances = {}
    }

    if (!Raydium._instances[network]) {
      const instance = new Raydium()
      await instance.init(network)
      Raydium._instances[network] = instance
    }

    return Raydium._instances[network]
  }

  /** Initializes Raydium instance */
  private async init(network: string) {
    try {
      this.solana = await Solana.getInstance(network);
      
      // Load first wallet if available
      const walletAddress = await this.solana.getFirstWalletAddress();
      if (walletAddress) {
        this.owner = await this.solana.getWallet(walletAddress);
      }
      const raydiumCluster = this.solana.network == `mainnet-beta` ? 'mainnet' : 'devnet';

      // Initialize Raydium SDK with optional owner
      this.raydiumSDK = await RaydiumSDK.load({
        connection: this.solana.connection,
        cluster: raydiumCluster,
        owner: this.owner,  // undefined if no wallet present
        disableFeatureCheck: true,
        blockhashCommitment: 'confirmed'
      });

      logger.info("Raydium initialized" + (walletAddress ? ` with wallet: ${walletAddress}` : "with no wallet"));
    } catch (error) {
      logger.error("Raydium initialization failed:", error);
      throw error;
    }
  }

  async getClmmPoolfromRPC(poolAddress: string): Promise<ClmmRpcData | null> {
    const poolInfoResponse: ClmmRpcData = await this.raydiumSDK.clmm.getRpcClmmPoolInfo({ poolId: poolAddress })
    return poolInfoResponse
  }

  async getClmmPoolfromAPI(poolAddress: string): Promise<[ApiV3PoolInfoConcentratedItem, ClmmKeys] | null> {
    const poolInfoResponse = await this.raydiumSDK.api.fetchPoolById({ ids: poolAddress })
    let poolInfo: ApiV3PoolInfoConcentratedItem
    let poolKeys: ClmmKeys | undefined

    if (this.solana.network === 'mainnet-beta') {
      const data = await this.raydiumSDK.api.fetchPoolById({ ids: poolAddress })
      poolInfo = data[0] as ApiV3PoolInfoConcentratedItem
    } else {
      const data = await this.raydiumSDK.clmm.getPoolInfoFromRpc(poolAddress)
      poolInfo = data.poolInfo
      poolKeys = data.poolKeys
    }
    if (!poolInfoResponse || !poolInfoResponse[0]) {
      logger.error('Pool not found for address: ' + poolAddress)
      return null
    }
    return [poolInfo, poolKeys]
  }

  async getClmmPoolInfo(poolAddress: string): Promise<ClmmPoolInfo | null> {
    try {
      const rawPool = await this.getClmmPoolfromRPC(poolAddress)
      console.log('rawPool', rawPool)

      // Fetch AMM config account data
      let ammConfigData;
      if (rawPool.ammConfig) {
        try {
          const configAccount = await this.solana.connection.getAccountInfo(rawPool.ammConfig);
          if (configAccount) {
            const dataBuffer = configAccount.data;
            ammConfigData = {
              // 47 is the offset for tradeFeeRate in the dataBuffer
              tradeFeeRate: dataBuffer.readUInt32LE(47) / 10000
            };
          }
        } catch (e) {
          logger.error(`Error fetching CLMM pool info for ${poolAddress}: ${e}`);
        }
      }

      const vaultABalance = (await this.solana.connection.getTokenAccountBalance(rawPool.vaultA)).value.uiAmount;
      const vaultBBalance = (await this.solana.connection.getTokenAccountBalance(rawPool.vaultB)).value.uiAmount;

      const poolInfo: ClmmPoolInfo = {
        address: poolAddress,
        baseTokenAddress: rawPool.mintA.toString(),
        quoteTokenAddress: rawPool.mintB.toString(),
        binStep: Number(rawPool.tickSpacing),
        feePct: ammConfigData?.tradeFeeRate,
        price: Number(rawPool.currentPrice),
        baseTokenAmount: Number(vaultABalance),
        quoteTokenAmount: Number(vaultBBalance),
        activeBinId: Number(rawPool.tickCurrent),
      }
      return poolInfo
    } catch (error) {
      logger.error(`Error getting CLMM pool info for ${poolAddress}:`, error)
      return null
    }
  }

  async getClmmPosition(positionAddress: string): Promise<any> {
    const positionNftMint = new PublicKey(positionAddress)
    const positionPubKey = getPdaPersonalPositionAddress(CLMM_PROGRAM_ID, positionNftMint).publicKey
    const positionAccount = await this.solana.connection.getAccountInfo(new PublicKey(positionPubKey))
    
    if (!positionAccount) {
      logger.warn(`Position account not found: ${positionAddress}`)
      return null
    }

    const position = PositionInfoLayout.decode(positionAccount.data)
    console.log('position', position)
    return position
  }

  async getPositionInfo(positionAddress: string): Promise<PositionInfo | null> {
    try {
      const position = await this.getClmmPosition(positionAddress)
      const poolIdString = position.poolId.toBase58()
      const [poolInfo, poolKeys] = await this.getClmmPoolfromAPI(poolIdString)
      console.log('poolInfo', poolInfo)
      console.log('poolKeys', poolKeys)
    
      const epochInfo = await this.solana.connection.getEpochInfo()

      const priceLower = TickUtils.getTickPrice({
        poolInfo,
        tick: position.tickLower,
        baseIn: true,
      })
      const priceUpper = TickUtils.getTickPrice({
        poolInfo,
        tick: position.tickUpper,
        baseIn: true,
      })

      const amounts = PositionUtils.getAmountsFromLiquidity({
        poolInfo: poolInfo,
        ownerPosition: position,
        liquidity: position.liquidity,
        slippage: 0,
        add: false,
        epochInfo
      })
      const { amountA, amountB } = amounts

      return {
        address: positionAddress,
        poolAddress: poolIdString,
        baseTokenAddress: poolInfo.mintA.address,
        quoteTokenAddress: poolInfo.mintB.address,
        lowerPrice: Number(priceLower.price),
        upperPrice: Number(priceUpper.price),
        price: Number(poolInfo.price),
        baseTokenAmount: Number(amountA.amount) / (10 ** Number(poolInfo.mintA.decimals)),
        quoteTokenAmount: Number(amountB.amount) / (10 ** Number(poolInfo.mintB.decimals)),
        baseFeeAmount: Number(position.tokenFeesOwedA?.toString() || '0'),
        quoteFeeAmount: Number(position.tokenFeesOwedB?.toString() || '0'),
        lowerBinId: position.tickLower,
        upperBinId: position.tickUpper
      }
    } catch (error) {
      logger.error('Error in getPositionInfo:', error)
      return null
    }
  }

  // General Pool Methods
  async getPoolfromAPI(poolAddress: string): Promise<[ApiV3PoolInfoStandardItem | ApiV3PoolInfoStandardItemCpmm, AmmV4Keys | AmmV5Keys] | null> {
    try {
      let poolInfo: ApiV3PoolInfoStandardItem | ApiV3PoolInfoStandardItemCpmm;
      let poolKeys: AmmV4Keys | AmmV5Keys;

      if (this.solana.network === 'mainnet-beta') {
        const data = await this.raydiumSDK.api.fetchPoolById({ ids: poolAddress });
        poolInfo = data[0] as ApiV3PoolInfoStandardItem | ApiV3PoolInfoStandardItemCpmm;
      } else {
        const data = await this.raydiumSDK.liquidity.getPoolInfoFromRpc({ poolId: poolAddress });
        poolInfo = data.poolInfo as ApiV3PoolInfoStandardItem | ApiV3PoolInfoStandardItemCpmm;
        poolKeys = data.poolKeys as AmmV4Keys | AmmV5Keys;
      }
      console.log('poolInfo', poolInfo)

      if (!poolInfo) {
        logger.error('Pool not found for address: ' + poolAddress);
        return null;
      }

      return [poolInfo, poolKeys];
    } catch (error) {
      logger.error(`Error getting AMM pool info from API for ${poolAddress}:`, error);
      return null;
    }
  }

  async getPoolType(poolAddress: string): Promise<string> {
    const [poolInfo] = await this.getPoolfromAPI(poolAddress)
    if (isValidClmm(poolInfo.programId)) {
      return 'clmm'
    } else if (isValidAmm(poolInfo.programId)) {
      return 'amm'
    } else if (isValidCpmm(poolInfo.programId)) {
      return 'cpmm'
    }
    return null
  }

  // AMM Pool Methods
  async getAmmPoolInfo(poolAddress: string): Promise<AmmPoolInfo | null> {
    try {
      const poolType = await this.getPoolType(poolAddress)
      let poolInfo: AmmPoolInfo
      if (poolType === 'amm') {
        const rawPools = await this.raydiumSDK.api.fetchPoolById({ ids: poolAddress })
        const rawPool = rawPools[0] as ApiV3PoolInfoItem
        console.log('ammPoolInfo', rawPool)

        poolInfo = {
          address: poolAddress,
          baseTokenAddress: rawPool.mintA.address,
          quoteTokenAddress: rawPool.mintB.address,
          feePct: 100 * Number(rawPool.feeRate),
          price: Number(rawPool.price),
          baseTokenAmount: Number(rawPool.mintAmountA),
          quoteTokenAmount: Number(rawPool.mintAmountB),
          poolType: poolType,
          lpMint: {
            address: rawPool[poolAddress].lpMint.toString(),
            decimals: 9 // Default LP token decimals for Raydium
          },
        }
        return poolInfo
      } else if (poolType === 'cpmm') {
        const rawPool = await this.raydiumSDK.cpmm.getRpcPoolInfos([poolAddress])
        console.log('cpmmPoolInfo', rawPool)

        poolInfo = {
          address: poolAddress,
          baseTokenAddress: rawPool[poolAddress].mintA.toString(),
          quoteTokenAddress: rawPool[poolAddress].mintB.toString(),
          feePct: Number(rawPool[poolAddress].configInfo?.tradeFeeRate || 0),
          price: Number(rawPool[poolAddress].poolPrice),
          baseTokenAmount: Number(rawPool[poolAddress].baseReserve) / 10 ** Number(rawPool[poolAddress].mintDecimalA),
          quoteTokenAmount: Number(rawPool[poolAddress].quoteReserve) / 10 ** Number(rawPool[poolAddress].mintDecimalB),
          poolType: poolType,
          lpMint: {
            address: rawPool[poolAddress].mintLp.toString(),
            decimals: 9 // Default LP token decimals for Raydium
          },
        }
        return poolInfo
      }
    } catch (error) {
      logger.error(`Error getting AMM pool info for ${poolAddress}:`, error)
      return null
    }
  }  

  // General Slippage Settings
  getSlippagePct(routeType: 'amm' | 'clmm'): number {
    const allowedSlippage = this.config[routeType].allowedSlippage;
    const nd = allowedSlippage.match(percentRegexp);
    let slippage = 0.0;
    if (nd) {
      slippage = Number(nd[1]) / Number(nd[2]);
    } else {
      logger.error('Failed to parse slippage value:', allowedSlippage);
    }
    return slippage * 100;
  }

<<<<<<< HEAD
  async listAllPools(maxPages = 3): Promise<
      Array<
          ApiV3PoolInfoConcentratedItem |
          ApiV3PoolInfoStandardItem |
          ApiV3PoolInfoStandardItemCpmm
      >
  > {
    try {
      let allPools = [];
      let currentPage = 1;
      let hasMoreData = true;
      
      while (hasMoreData && currentPage <= maxPages) {
        logger.info(`Fetching pool page ${currentPage}/${maxPages}`);
        
        // Use the SDK method getPoolList with pagination
        const poolListResponse = await this.raydiumSDK.api.getPoolList({
          page: currentPage,
          pageSize: 1000, // maximum allowed by API
          order: 'desc',
          sort: 'liquidity',
          type: PoolFetchType.Standard,
        });
        
        if (poolListResponse.data && poolListResponse.data.length > 0) {
          allPools = [...allPools, ...poolListResponse.data];
          logger.info(`Retrieved ${poolListResponse.data.length} pools from page ${currentPage}. Total pools: ${allPools.length}`);
          
          // Check if we received a full page of results
          hasMoreData = poolListResponse.data.length === 1000;
        } else {
          hasMoreData = false;
        }
        
        currentPage++;
        
        // Add a small delay to avoid rate limiting
        if (hasMoreData && currentPage <= maxPages) {
          await new Promise(resolve => setTimeout(resolve, 500));
        }
      }
      
      logger.info(`Total pools retrieved: ${allPools.length}`);
      return allPools;
    } catch (error) {
      logger.error('Error listing pools:', error);
      throw error;
    }
  }

  // Update your existing method to call the new one:
  async getAllPoolsFromAPI(maxPages = 3): Promise<
      Array<
          ApiV3PoolInfoConcentratedItem |
          ApiV3PoolInfoStandardItem |
          ApiV3PoolInfoStandardItemCpmm
      >
  > {
    return this.listAllPools(maxPages);
=======
  private getPairKey(baseToken: string, quoteToken: string): string {
    return `${baseToken}-${quoteToken}`;
  }

  async findDefaultPool(baseToken: string, quoteToken: string, routeType: 'amm' | 'clmm'): Promise<string | null> {
    const pools = this.config[routeType].pools;
    const pairKey = this.getPairKey(baseToken, quoteToken);
    const reversePairKey = this.getPairKey(quoteToken, baseToken);
    
    return pools[pairKey] || pools[reversePairKey] || null;
>>>>>>> 1c84b511
  }
}<|MERGE_RESOLUTION|>--- conflicted
+++ resolved
@@ -322,7 +322,17 @@
     return slippage * 100;
   }
 
-<<<<<<< HEAD
+  private getPairKey(baseToken: string, quoteToken: string): string {
+    return `${baseToken}-${quoteToken}`;
+  }
+
+  async findDefaultPool(baseToken: string, quoteToken: string, routeType: 'amm' | 'clmm'): Promise<string | null> {
+    const pools = this.config[routeType].pools;
+    const pairKey = this.getPairKey(baseToken, quoteToken);
+    const reversePairKey = this.getPairKey(quoteToken, baseToken);
+
+    return pools[pairKey] || pools[reversePairKey] || null;
+  }
   async listAllPools(maxPages = 3): Promise<
       Array<
           ApiV3PoolInfoConcentratedItem |
@@ -334,10 +344,10 @@
       let allPools = [];
       let currentPage = 1;
       let hasMoreData = true;
-      
+
       while (hasMoreData && currentPage <= maxPages) {
         logger.info(`Fetching pool page ${currentPage}/${maxPages}`);
-        
+
         // Use the SDK method getPoolList with pagination
         const poolListResponse = await this.raydiumSDK.api.getPoolList({
           page: currentPage,
@@ -346,25 +356,25 @@
           sort: 'liquidity',
           type: PoolFetchType.Standard,
         });
-        
+
         if (poolListResponse.data && poolListResponse.data.length > 0) {
           allPools = [...allPools, ...poolListResponse.data];
           logger.info(`Retrieved ${poolListResponse.data.length} pools from page ${currentPage}. Total pools: ${allPools.length}`);
-          
+
           // Check if we received a full page of results
           hasMoreData = poolListResponse.data.length === 1000;
         } else {
           hasMoreData = false;
         }
-        
+
         currentPage++;
-        
+
         // Add a small delay to avoid rate limiting
         if (hasMoreData && currentPage <= maxPages) {
           await new Promise(resolve => setTimeout(resolve, 500));
         }
       }
-      
+
       logger.info(`Total pools retrieved: ${allPools.length}`);
       return allPools;
     } catch (error) {
@@ -382,17 +392,5 @@
       >
   > {
     return this.listAllPools(maxPages);
-=======
-  private getPairKey(baseToken: string, quoteToken: string): string {
-    return `${baseToken}-${quoteToken}`;
-  }
-
-  async findDefaultPool(baseToken: string, quoteToken: string, routeType: 'amm' | 'clmm'): Promise<string | null> {
-    const pools = this.config[routeType].pools;
-    const pairKey = this.getPairKey(baseToken, quoteToken);
-    const reversePairKey = this.getPairKey(quoteToken, baseToken);
-    
-    return pools[pairKey] || pools[reversePairKey] || null;
->>>>>>> 1c84b511
   }
 }