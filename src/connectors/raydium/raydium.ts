import { 
  Raydium as RaydiumSDK, 
  ApiV3PoolInfoConcentratedItem,
  ApiV3PoolInfoStandardItem,
  ApiV3PoolInfoStandardItemCpmm,
  PositionInfoLayout, 
  CLMM_PROGRAM_ID,
  getPdaPersonalPositionAddress,
  PositionUtils,
  TickUtils,
  ClmmKeys,
  ClmmRpcData,
  TxVersion,
  AmmV4Keys,
  AmmV5Keys,
  PoolFetchType
} from '@raydium-io/raydium-sdk-v2'
import { isValidClmm, isValidAmm, isValidCpmm } from './raydium.utils'
import { logger } from '../../services/logger'
import { RaydiumConfig } from './raydium.config'
import { Solana } from '../../chains/solana/solana'
import { Keypair, PublicKey } from '@solana/web3.js'
import { PoolInfo as ClmmPoolInfo, PositionInfo } from '../../schemas/trading-types/clmm-schema'
import { PoolInfo as AmmPoolInfo } from '../../schemas/trading-types/amm-schema'
import { percentRegexp } from '../../services/config-manager-v2'
import { ConfigManagerV2 } from '../../services/config-manager-v2'

export class Raydium {
  private static _instances: { [name: string]: Raydium }
  public solana: Solana  // Changed to public for use in route handlers
  public raydiumSDK: RaydiumSDK
  public config: RaydiumConfig.NetworkConfig
  public txVersion: TxVersion
  private owner?: Keypair

  private constructor() {
    this.config = RaydiumConfig.config as unknown as RaydiumConfig.NetworkConfig
    this.solana = null
    this.txVersion = TxVersion.V0
  }

  /** Gets singleton instance of Raydium */
  public static async getInstance(network: string): Promise<Raydium> {
    if (!Raydium._instances) {
      Raydium._instances = {}
    }

    if (!Raydium._instances[network]) {
      const instance = new Raydium()
      await instance.init(network)
      Raydium._instances[network] = instance
    }

    return Raydium._instances[network]
  }

  /** Initializes Raydium instance */
  private async init(network: string) {
    try {
      this.solana = await Solana.getInstance(network);
      
      // Load first wallet if available
      const walletAddress = await this.solana.getFirstWalletAddress();
      if (walletAddress) {
        this.owner = await this.solana.getWallet(walletAddress);
      }
      const raydiumCluster = this.solana.network == `mainnet-beta` ? 'mainnet' : 'devnet';

      // Initialize Raydium SDK with optional owner
      this.raydiumSDK = await RaydiumSDK.load({
        connection: this.solana.connection,
        cluster: raydiumCluster,
        owner: this.owner,  // undefined if no wallet present
        disableFeatureCheck: true,
        blockhashCommitment: 'confirmed'
      });

      logger.info("Raydium initialized" + (walletAddress ? ` with wallet: ${walletAddress}` : "with no wallet"));
    } catch (error) {
      logger.error("Raydium initialization failed:", error);
      throw error;
    }
  }

  async getClmmPoolfromRPC(poolAddress: string): Promise<ClmmRpcData | null> {
    const poolInfoResponse: ClmmRpcData = await this.raydiumSDK.clmm.getRpcClmmPoolInfo({ poolId: poolAddress })
    return poolInfoResponse
  }

  async getClmmPoolfromAPI(poolAddress: string): Promise<[ApiV3PoolInfoConcentratedItem, ClmmKeys] | null> {
    const poolInfoResponse = await this.raydiumSDK.api.fetchPoolById({ ids: poolAddress })
    let poolInfo: ApiV3PoolInfoConcentratedItem
    let poolKeys: ClmmKeys | undefined

    if (this.solana.network === 'mainnet-beta') {
      const data = await this.raydiumSDK.api.fetchPoolById({ ids: poolAddress })
      poolInfo = data[0] as ApiV3PoolInfoConcentratedItem
    } else {
      const data = await this.raydiumSDK.clmm.getPoolInfoFromRpc(poolAddress)
      poolInfo = data.poolInfo
      poolKeys = data.poolKeys
    }
    if (!poolInfoResponse || !poolInfoResponse[0]) {
      logger.error('Pool not found for address: ' + poolAddress)
      return null
    }
    return [poolInfo, poolKeys]
  }

  async getClmmPoolInfo(poolAddress: string): Promise<ClmmPoolInfo | null> {
    try {
      const rawPool = await this.getClmmPoolfromRPC(poolAddress)
      console.log('rawPool', rawPool)

      // Fetch AMM config account data
      let ammConfigData;
      if (rawPool.ammConfig) {
        try {
          const configAccount = await this.solana.connection.getAccountInfo(rawPool.ammConfig);
          if (configAccount) {
            const dataBuffer = configAccount.data;
            ammConfigData = {
              // 47 is the offset for tradeFeeRate in the dataBuffer
              tradeFeeRate: dataBuffer.readUInt32LE(47) / 10000
            };
          }
        } catch (e) {
          logger.error(`Error fetching CLMM pool info for ${poolAddress}: ${e}`);
        }
      }

      const vaultABalance = (await this.solana.connection.getTokenAccountBalance(rawPool.vaultA)).value.uiAmount;
      const vaultBBalance = (await this.solana.connection.getTokenAccountBalance(rawPool.vaultB)).value.uiAmount;

      const poolInfo: ClmmPoolInfo = {
        address: poolAddress,
        baseTokenAddress: rawPool.mintA.toString(),
        quoteTokenAddress: rawPool.mintB.toString(),
        binStep: Number(rawPool.tickSpacing),
        feePct: ammConfigData?.tradeFeeRate,
        price: Number(rawPool.currentPrice),
        baseTokenAmount: Number(vaultABalance),
        quoteTokenAmount: Number(vaultBBalance),
        activeBinId: Number(rawPool.tickCurrent),
      }
      return poolInfo
    } catch (error) {
      logger.error(`Error getting CLMM pool info for ${poolAddress}:`, error)
      return null
    }
  }

  async getClmmPosition(positionAddress: string): Promise<any> {
    const positionNftMint = new PublicKey(positionAddress)
    const positionPubKey = getPdaPersonalPositionAddress(CLMM_PROGRAM_ID, positionNftMint).publicKey
    const positionAccount = await this.solana.connection.getAccountInfo(new PublicKey(positionPubKey))
    
    if (!positionAccount) {
      logger.warn(`Position account not found: ${positionAddress}`)
      return null
    }

    const position = PositionInfoLayout.decode(positionAccount.data)
    console.log('position', position)
    return position
  }

  async getPositionInfo(positionAddress: string): Promise<PositionInfo | null> {
    try {
      const position = await this.getClmmPosition(positionAddress)
      const poolIdString = position.poolId.toBase58()
      const [poolInfo, poolKeys] = await this.getClmmPoolfromAPI(poolIdString)
      console.log('poolInfo', poolInfo)
      console.log('poolKeys', poolKeys)
    
      const epochInfo = await this.solana.connection.getEpochInfo()

      const priceLower = TickUtils.getTickPrice({
        poolInfo,
        tick: position.tickLower,
        baseIn: true,
      })
      const priceUpper = TickUtils.getTickPrice({
        poolInfo,
        tick: position.tickUpper,
        baseIn: true,
      })

      const amounts = PositionUtils.getAmountsFromLiquidity({
        poolInfo: poolInfo,
        ownerPosition: position,
        liquidity: position.liquidity,
        slippage: 0,
        add: false,
        epochInfo
      })
      const { amountA, amountB } = amounts

      return {
        address: positionAddress,
        poolAddress: poolIdString,
        baseTokenAddress: poolInfo.mintA.address,
        quoteTokenAddress: poolInfo.mintB.address,
        lowerPrice: Number(priceLower.price),
        upperPrice: Number(priceUpper.price),
        price: Number(poolInfo.price),
        baseTokenAmount: Number(amountA.amount) / (10 ** Number(poolInfo.mintA.decimals)),
        quoteTokenAmount: Number(amountB.amount) / (10 ** Number(poolInfo.mintB.decimals)),
        baseFeeAmount: Number(position.tokenFeesOwedA?.toString() || '0'),
        quoteFeeAmount: Number(position.tokenFeesOwedB?.toString() || '0'),
        lowerBinId: position.tickLower,
        upperBinId: position.tickUpper
      }
    } catch (error) {
      logger.error('Error in getPositionInfo:', error)
      return null
    }
  }

  // General Pool Methods
  async getPoolfromAPI(poolAddress: string): Promise<[ApiV3PoolInfoStandardItem | ApiV3PoolInfoStandardItemCpmm, AmmV4Keys | AmmV5Keys] | null> {
    try {
      let poolInfo: ApiV3PoolInfoStandardItem | ApiV3PoolInfoStandardItemCpmm;
      let poolKeys: AmmV4Keys | AmmV5Keys;

      if (this.solana.network === 'mainnet-beta') {
        const data = await this.raydiumSDK.api.fetchPoolById({ ids: poolAddress });
        poolInfo = data[0] as ApiV3PoolInfoStandardItem | ApiV3PoolInfoStandardItemCpmm;
      } else {
        const data = await this.raydiumSDK.liquidity.getPoolInfoFromRpc({ poolId: poolAddress });
        poolInfo = data.poolInfo as ApiV3PoolInfoStandardItem | ApiV3PoolInfoStandardItemCpmm;
        poolKeys = data.poolKeys as AmmV4Keys | AmmV5Keys;
      }
      console.log('poolInfo', poolInfo)

      if (!poolInfo) {
        logger.error('Pool not found for address: ' + poolAddress);
        return null;
      }

      return [poolInfo, poolKeys];
    } catch (error) {
      logger.error(`Error getting AMM pool info from API for ${poolAddress}:`, error);
      return null;
    }
  }

  async getPoolType(poolAddress: string): Promise<string> {
    const [poolInfo] = await this.getPoolfromAPI(poolAddress)
    if (isValidClmm(poolInfo.programId)) {
      return 'clmm'
    } else if (isValidAmm(poolInfo.programId)) {
      return 'amm'
    } else if (isValidCpmm(poolInfo.programId)) {
      return 'cpmm'
    }
    return null
  }

  // AMM Pool Methods
  async getAmmPoolInfo(poolAddress: string): Promise<AmmPoolInfo | null> {
    try {
      const poolType = await this.getPoolType(poolAddress)
      let poolInfo: AmmPoolInfo
      if (poolType === 'amm') {
        const rawPool = await this.raydiumSDK.liquidity.getRpcPoolInfos([poolAddress])
        console.log('ammPoolInfo', rawPool)

        poolInfo = {
          address: poolAddress,
          baseTokenAddress: rawPool[poolAddress].baseMint.toString(),
          quoteTokenAddress: rawPool[poolAddress].quoteMint.toString(),
          feePct: Number(rawPool[poolAddress].tradeFeeNumerator) / Number(rawPool[poolAddress].tradeFeeDenominator),
          price: Number(rawPool[poolAddress].poolPrice),
          baseTokenAmount: Number(rawPool[poolAddress].mintAAmount) / 10 ** Number(rawPool[poolAddress].baseDecimal),
          quoteTokenAmount: Number(rawPool[poolAddress].mintBAmount) / 10 ** Number(rawPool[poolAddress].quoteDecimal),
          poolType: poolType,
          lpMint: {
            address: rawPool[poolAddress].lpMint.toString(),
            decimals: 9 // Default LP token decimals for Raydium
          },
        }

        // const rawPools = await this.raydiumSDK.api.fetchPoolById({ ids: poolAddress })
        // const rawPool = rawPools[0] as ApiV3PoolInfoItem
        // poolInfo = {
        //   address: poolAddress,
        //   baseTokenAddress: rawPool.mintA.address,
        //   quoteTokenAddress: rawPool.mintB.address,
        //   feePct: 100 * Number(rawPool.feeRate),
        //   price: Number(rawPool.price),
        //   baseTokenAmount: Number(rawPool.mintAmountA),
        //   quoteTokenAmount: Number(rawPool.mintAmountB),
        //   poolType: poolType,
        //   lpMint: {
        //     address: rawPool[poolAddress]?.lpMint?.toString() || '',
        //     decimals: 9 // Default LP token decimals for Raydium
        //   },
        // }

        return poolInfo
      } else if (poolType === 'cpmm') {
        const rawPool = await this.raydiumSDK.cpmm.getRpcPoolInfos([poolAddress])
        console.log('cpmmPoolInfo', rawPool)

        poolInfo = {
          address: poolAddress,
          baseTokenAddress: rawPool[poolAddress].mintA.toString(),
          quoteTokenAddress: rawPool[poolAddress].mintB.toString(),
          feePct: Number(rawPool[poolAddress].configInfo?.tradeFeeRate || 0),
          price: Number(rawPool[poolAddress].poolPrice),
          baseTokenAmount: Number(rawPool[poolAddress].baseReserve) / 10 ** Number(rawPool[poolAddress].mintDecimalA),
          quoteTokenAmount: Number(rawPool[poolAddress].quoteReserve) / 10 ** Number(rawPool[poolAddress].mintDecimalB),
          poolType: poolType,
          lpMint: {
            address: rawPool[poolAddress].mintLp.toString(),
            decimals: 9 // Default LP token decimals for Raydium
          },
        }
        return poolInfo
      }
    } catch (error) {
      logger.error(`Error getting AMM pool info for ${poolAddress}:`, error)
      return null
    }
  }  

  /**
   * Gets the allowed slippage percentage from config
   * @returns Slippage as a percentage (e.g., 1.0 for 1%)
   */
  getSlippagePct(): number {
    const allowedSlippage = RaydiumConfig.config.allowedSlippage;
    const nd = allowedSlippage.match(percentRegexp);
    let slippage = 0.0;
    if (nd) {
      slippage = Number(nd[1]) / Number(nd[2]);
    } else {
      logger.error('Failed to parse slippage value:', allowedSlippage);
    }
    return slippage * 100;
  }

  private getPairKey(baseToken: string, quoteToken: string): string {
    return `${baseToken}-${quoteToken}`;
  }

  async findDefaultPool(baseToken: string, quoteToken: string, routeType: 'amm' | 'clmm' | 'launchpad'): Promise<string | null> {
    // Get the network-specific pools
    const network = this.solana.network;
    const pools = RaydiumConfig.getNetworkPools(network, routeType);
    
    if (!pools) return null;
    
    const pairKey = this.getPairKey(baseToken, quoteToken);
    const reversePairKey = this.getPairKey(quoteToken, baseToken);
    
    return pools[pairKey] || pools[reversePairKey] || null;
  }
<<<<<<< HEAD
  async listAllPools(maxPages = 3): Promise<
      Array<
          ApiV3PoolInfoConcentratedItem |
          ApiV3PoolInfoStandardItem |
          ApiV3PoolInfoStandardItemCpmm
      >
  > {
    try {
      let allPools = [];
      let currentPage = 1;
      let hasMoreData = true;

      while (hasMoreData && currentPage <= maxPages) {
        logger.info(`Fetching pool page ${currentPage}/${maxPages}`);

        // Use the SDK method getPoolList with pagination
        const poolListResponse = await this.raydiumSDK.api.getPoolList({
          page: currentPage,
          pageSize: 1000, // maximum allowed by API
          order: 'desc',
          sort: 'liquidity',
          type: PoolFetchType.Standard,
        });

        if (poolListResponse.data && poolListResponse.data.length > 0) {
          allPools = [...allPools, ...poolListResponse.data];
          logger.info(`Retrieved ${poolListResponse.data.length} pools from page ${currentPage}. Total pools: ${allPools.length}`);

          // Check if we received a full page of results
          hasMoreData = poolListResponse.data.length === 1000;
        } else {
          hasMoreData = false;
        }

        currentPage++;

        // Add a small delay to avoid rate limiting
        if (hasMoreData && currentPage <= maxPages) {
          await new Promise(resolve => setTimeout(resolve, 500));
        }
      }

      logger.info(`Total pools retrieved: ${allPools.length}`);
      return allPools;
    } catch (error) {
      logger.error('Error listing pools:', error);
      throw error;
    }
  }

  // Update your existing method to call the new one:
  async getAllPoolsFromAPI(maxPages = 3): Promise<
      Array<
          ApiV3PoolInfoConcentratedItem |
          ApiV3PoolInfoStandardItem |
          ApiV3PoolInfoStandardItemCpmm
      >
  > {
    return this.listAllPools(maxPages);
=======

  /**
   * Checks if an address is a valid launchpad pool
   * @param poolAddress The launchpad pool address to check
   * @returns True if the pool is a valid launchpad pool
   */
  async isValidLaunchpadPool(poolAddress: string): Promise<boolean> {
    try {
      const poolAccount = await this.solana.connection.getAccountInfo(new PublicKey(poolAddress));
      if (!poolAccount) return false;
      
      // The LAUNCHPAD_PROGRAM_ID is not directly exported from SDK at the moment
      // In a real implementation, we would check if the account owner matches the launchpad program ID
      const LAUNCHPAD_PROGRAM_ID = new PublicKey('LaunchpooLRTWMeqRRQkwBrob83SHDMqXxpW3Q1YKT53'); // Example, would use actual ID from SDK
      return poolAccount.owner.equals(LAUNCHPAD_PROGRAM_ID);
    } catch (error) {
      logger.error(`Error checking launchpad pool: ${error}`);
      return false;
    }
  }

  /**
   * Get information about a launchpad pool
   * @param poolAddress The address of the launchpad pool
   * @returns Pool information or null if not found
   */
  async getLaunchpadPoolInfo(poolAddress: string): Promise<any | null> {
    try {
      // In real implementation we would call:
      // 1. Get the pool account data
      const poolAccountInfo = await this.solana.connection.getAccountInfo(new PublicKey(poolAddress));
      if (!poolAccountInfo) {
        logger.warn(`Launchpad pool not found: ${poolAddress}`);
        return null;
      }
      
      // 2. Decode the pool data using SDK
      // const poolData = this.raydiumSDK.launchpad.LaunchpadPool.decode(poolAccountInfo.data);
      logger.info(`Retrieved launchpad pool information for: ${poolAddress}`);
      
      // 3. Get configuration data if needed
      // const configId = poolData.configId;
      // const configInfo = ... fetch config account data
      
      // 4. Return the combined pool information
      // For testing, return the raw data for now
      return {
        id: poolAddress,
        data: poolAccountInfo.data
      };
    } catch (error) {
      logger.error(`Error getting launchpad pool info: ${error}`);
      return null;
    }
>>>>>>> 208ab704
  }
}<|MERGE_RESOLUTION|>--- conflicted
+++ resolved
@@ -349,15 +349,69 @@
     // Get the network-specific pools
     const network = this.solana.network;
     const pools = RaydiumConfig.getNetworkPools(network, routeType);
-    
+
     if (!pools) return null;
-    
+
     const pairKey = this.getPairKey(baseToken, quoteToken);
     const reversePairKey = this.getPairKey(quoteToken, baseToken);
     
     return pools[pairKey] || pools[reversePairKey] || null;
   }
-<<<<<<< HEAD
+
+  /**
+   * Checks if an address is a valid launchpad pool
+   * @param poolAddress The launchpad pool address to check
+   * @returns True if the pool is a valid launchpad pool
+   */
+  async isValidLaunchpadPool(poolAddress: string): Promise<boolean> {
+    try {
+      const poolAccount = await this.solana.connection.getAccountInfo(new PublicKey(poolAddress));
+      if (!poolAccount) return false;
+
+      // The LAUNCHPAD_PROGRAM_ID is not directly exported from SDK at the moment
+      // In a real implementation, we would check if the account owner matches the launchpad program ID
+      const LAUNCHPAD_PROGRAM_ID = new PublicKey('LaunchpooLRTWMeqRRQkwBrob83SHDMqXxpW3Q1YKT53'); // Example, would use actual ID from SDK
+      return poolAccount.owner.equals(LAUNCHPAD_PROGRAM_ID);
+    } catch (error) {
+      logger.error(`Error checking launchpad pool: ${error}`);
+      return false;
+    }
+  }
+
+  /**
+   * Get information about a launchpad pool
+   * @param poolAddress The address of the launchpad pool
+   * @returns Pool information or null if not found
+   */
+  async getLaunchpadPoolInfo(poolAddress: string): Promise<any | null> {
+    try {
+      // In real implementation we would call:
+      // 1. Get the pool account data
+      const poolAccountInfo = await this.solana.connection.getAccountInfo(new PublicKey(poolAddress));
+      if (!poolAccountInfo) {
+        logger.warn(`Launchpad pool not found: ${poolAddress}`);
+        return null;
+      }
+
+      // 2. Decode the pool data using SDK
+      // const poolData = this.raydiumSDK.launchpad.LaunchpadPool.decode(poolAccountInfo.data);
+      logger.info(`Retrieved launchpad pool information for: ${poolAddress}`);
+
+      // 3. Get configuration data if needed
+      // const configId = poolData.configId;
+      // const configInfo = ... fetch config account data
+
+      // 4. Return the combined pool information
+      // For testing, return the raw data for now
+      return {
+        id: poolAddress,
+        data: poolAccountInfo.data
+      };
+    } catch (error) {
+      logger.error(`Error getting launchpad pool info: ${error}`);
+      return null;
+    }
+  }
   async listAllPools(maxPages = 3): Promise<
       Array<
           ApiV3PoolInfoConcentratedItem |
@@ -417,61 +471,5 @@
       >
   > {
     return this.listAllPools(maxPages);
-=======
-
-  /**
-   * Checks if an address is a valid launchpad pool
-   * @param poolAddress The launchpad pool address to check
-   * @returns True if the pool is a valid launchpad pool
-   */
-  async isValidLaunchpadPool(poolAddress: string): Promise<boolean> {
-    try {
-      const poolAccount = await this.solana.connection.getAccountInfo(new PublicKey(poolAddress));
-      if (!poolAccount) return false;
-      
-      // The LAUNCHPAD_PROGRAM_ID is not directly exported from SDK at the moment
-      // In a real implementation, we would check if the account owner matches the launchpad program ID
-      const LAUNCHPAD_PROGRAM_ID = new PublicKey('LaunchpooLRTWMeqRRQkwBrob83SHDMqXxpW3Q1YKT53'); // Example, would use actual ID from SDK
-      return poolAccount.owner.equals(LAUNCHPAD_PROGRAM_ID);
-    } catch (error) {
-      logger.error(`Error checking launchpad pool: ${error}`);
-      return false;
-    }
-  }
-
-  /**
-   * Get information about a launchpad pool
-   * @param poolAddress The address of the launchpad pool
-   * @returns Pool information or null if not found
-   */
-  async getLaunchpadPoolInfo(poolAddress: string): Promise<any | null> {
-    try {
-      // In real implementation we would call:
-      // 1. Get the pool account data
-      const poolAccountInfo = await this.solana.connection.getAccountInfo(new PublicKey(poolAddress));
-      if (!poolAccountInfo) {
-        logger.warn(`Launchpad pool not found: ${poolAddress}`);
-        return null;
-      }
-      
-      // 2. Decode the pool data using SDK
-      // const poolData = this.raydiumSDK.launchpad.LaunchpadPool.decode(poolAccountInfo.data);
-      logger.info(`Retrieved launchpad pool information for: ${poolAddress}`);
-      
-      // 3. Get configuration data if needed
-      // const configId = poolData.configId;
-      // const configInfo = ... fetch config account data
-      
-      // 4. Return the combined pool information
-      // For testing, return the raw data for now
-      return {
-        id: poolAddress,
-        data: poolAccountInfo.data
-      };
-    } catch (error) {
-      logger.error(`Error getting launchpad pool info: ${error}`);
-      return null;
-    }
->>>>>>> 208ab704
   }
 }