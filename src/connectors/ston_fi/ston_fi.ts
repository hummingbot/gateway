import LRUCache from 'lru-cache';
import { percentRegexp } from '../../services/config-manager-v2';
import { Ton } from '../../chains/ton/ton';
import { StonfiConfig } from './ston_fi.config';
import { getTonConfig } from '../../chains/ton/ton.config';
import { TonAsset } from '../../chains/ton/ton.requests';
import { logger } from '../../services/logger';
import { PriceRequest } from '../../amm/amm.requests';
import {
  HttpException,
  TOKEN_NOT_SUPPORTED_ERROR_CODE,
  TOKEN_NOT_SUPPORTED_ERROR_MESSAGE,
} from '../../services/error-handler';
import { pow } from 'mathjs';
import fse from 'fs-extra';
import { StonApiClient } from '@ston-fi/api';
import { internal, toNano, WalletContractV3R2 } from '@ton/ton';
import { DEX, pTON } from '@ston-fi/sdk';
import { walletPath } from '../../services/base';
import { ConfigManagerCertPassphrase } from '../../services/config-manager-cert-passphrase';
import { mnemonicToPrivateKey } from '@ton/crypto';

// RUM: npm run dev GATEWAY_PASSPHRASE=asdf

export class Stonfi {
  private static _instances: LRUCache<string, Stonfi>;
  private chain: Ton;
  private _ready: boolean = false;
  private _config: StonfiConfig.NetworkConfig;
  private stonfi: StonApiClient;

  private constructor(network: string) {
    this._config = StonfiConfig.config;
    this.chain = Ton.getInstance(network);
    this.stonfi = new StonApiClient();
  }

  public static getInstance(network: string): Stonfi {
    const config = getTonConfig(network);
    if (Stonfi._instances === undefined) {
      Stonfi._instances = new LRUCache<string, Stonfi>({
        max: config.network.maxLRUCacheInstances,
      });
    }

    if (!Stonfi._instances.has(network)) {
      if (network !== null) {
        Stonfi._instances.set(network, new Stonfi(network));
      } else {
        throw new Error(
          `Stonfi.getInstance received an unexpected network: ${network}.`,
        );
      }
    }

    return Stonfi._instances.get(network) as Stonfi;
  }

<<<<<<< HEAD
    /**
  * Given an account and a tinyman trade, try to execute it on blockchain.
  *
  * @param account Algorand account
  * @param quote Expected trade
  * @param isBuy Used to indicate buy or sell swap
  */

    async executeTrade(
        account: string,
        quote: StonfiConfig.StonfiQuoteRes,
        isBuy: boolean
    ): Promise<any> {
        console.log(isBuy);
        const path = `${walletPath}/ton`;
        const encryptedMnemonic: string = await fse.readFile(
            `${path}/${account}.json`,
            'utf8'
        );
        const passphrase = ConfigManagerCertPassphrase.readPassphrase();
        if (!passphrase) {
            throw new Error('missing passphrase');
        }
        const mnemonic = this.chain.decrypt(encryptedMnemonic, passphrase);
        let keyPair = await mnemonicToPrivateKey(mnemonic.split(" "));
        let workchain = 0;
        const wallet = WalletContractV3R2.create({ workchain, publicKey: keyPair.publicKey, });
        const router = this.chain.tonClient.open(new DEX.v1.Router());


        const txParams = await router.getSwapTonToJettonTxParams({
            offerAmount: toNano(quote.offerUnits),
            minAskAmount: "1",
            askJettonAddress: quote.askAddress,
            proxyTon: new pTON.v1(),
            userWalletAddress: wallet.address.toString(),
        });

        console.log('txParams', txParams)

        return txParams;
=======
  public async init() {
    if (!this.chain.ready()) {
      await this.chain.init();
    }
    this._ready = true;
  }

  public ready(): boolean {
    return this._ready;
  }

  /**
   * Gets the allowed slippage percent from configuration.
   */
  getSlippage(): number {
    const allowedSlippage = this._config.allowedSlippage;
    const nd = allowedSlippage.match(percentRegexp);
    let slippage = 0.0;
    if (nd) slippage = Number(nd[1]) / Number(nd[2]);
    return slippage;
  }

  /**
   * This is typically used for calculating token prices.
   *
   * @param req Price request object
   */

  async estimateTrade(req: PriceRequest) {
    const baseToken: TonAsset | null = this.chain.getAssetForSymbol(req.base);
    const quoteToken: TonAsset | null = this.chain.getAssetForSymbol(req.quote);

    if (baseToken === null || quoteToken === null)
      throw new HttpException(
        500,
        TOKEN_NOT_SUPPORTED_ERROR_MESSAGE,
        TOKEN_NOT_SUPPORTED_ERROR_CODE,
      );

    const baseAsset = {
      id: baseToken.assetId,
      decimals: baseToken.decimals,
    } as any;

    const quoteAsset = {
      id: quoteToken.assetId,
      decimals: quoteToken.decimals,
    } as any;

    const amount = Number(req.amount) * <number>pow(10, baseToken.decimals);

    const isBuy: boolean = req.side === 'BUY';

    const quote = await this.stonfi.simulateSwap({
      askAddress: isBuy === true ? quoteAsset.id.address : baseAsset.id.address,
      offerUnits: amount.toString(),
      offerAddress:
        isBuy === true ? baseAsset.id.address : quoteAsset.id.address,
      slippageTolerance: '0.01', // TODO add this value to the config!!!
    });

    const price = Number(quote.swapRate);

    logger.info(
      `Best quote for ${baseToken.symbol}-${quoteToken.symbol}: ` +
        `${price}` +
        `${baseToken.symbol}.`,
    );

    const expectedPrice = isBuy === true ? 1 / price : price;

    const expectedAmount =
      req.side === 'BUY'
        ? Number(req.amount)
        : expectedPrice * Number(req.amount);

    return { trade: quote, expectedAmount, expectedPrice };
  }

  /**
   * Given an account and a tinyman trade, try to execute it on blockchain.
   *
   * @param account Algorand account
   * @param quote Expected trade
   * @param isBuy Used to indicate buy or sell swap
   */

  async executeTrade(
    account: string,
    quote: StonfiConfig.StonfiQuoteRes,
    isBuy: boolean,
  ): Promise<any> {
    const path = `${walletPath}/ton`;
    const encryptedMnemonic: string = await fse.readFile(
      `${path}/${account}.json`,
      'utf8',
    );
    const passphrase = ConfigManagerCertPassphrase.readPassphrase();
    if (!passphrase) {
      throw new Error('missing passphrase');
>>>>>>> 68e47120
    }
    const mnemonic = this.chain.decrypt(encryptedMnemonic, passphrase);
    const keyPair = await mnemonicToPrivateKey(mnemonic.split(' '));
    const workchain = 0;
    const wallet = WalletContractV3R2.create({
      workchain,
      publicKey: keyPair.publicKey,
    });
    const contract = this.chain.tonClient.open(wallet);
    const address = contract.address.toStringBuffer({
      bounceable: false,
      testOnly: true,
    });

    const publicKey = address.toString('base64url');
    // const secretKey = wallet.publicKey.toString("utf8")

    const dex = this.chain.tonClient.open(new DEX.v1.Router());

    const txArgs = {
      offerAmount: toNano(quote.offerUnits),
      offerJettonAddress: quote.offerAddress,
      askJettonAddress: quote.askAddress,
      minAskAmount: toNano('0.1'),
      proxyTon: new pTON.v1(publicKey),
      userWalletAddress: publicKey,
    };

    const txParams = await dex.getSwapTonToJettonTxParams(txArgs);
    await contract.sendTransfer({
      seqno: await contract.getSeqno(),
      secretKey: keyPair.secretKey,
      messages: [internal(txParams)],
    });

    logger.info(`Swap transaction ${isBuy} Id: ${quote}`);

    return txParams;
  }
}<|MERGE_RESOLUTION|>--- conflicted
+++ resolved
@@ -56,49 +56,6 @@
     return Stonfi._instances.get(network) as Stonfi;
   }
 
-<<<<<<< HEAD
-    /**
-  * Given an account and a tinyman trade, try to execute it on blockchain.
-  *
-  * @param account Algorand account
-  * @param quote Expected trade
-  * @param isBuy Used to indicate buy or sell swap
-  */
-
-    async executeTrade(
-        account: string,
-        quote: StonfiConfig.StonfiQuoteRes,
-        isBuy: boolean
-    ): Promise<any> {
-        console.log(isBuy);
-        const path = `${walletPath}/ton`;
-        const encryptedMnemonic: string = await fse.readFile(
-            `${path}/${account}.json`,
-            'utf8'
-        );
-        const passphrase = ConfigManagerCertPassphrase.readPassphrase();
-        if (!passphrase) {
-            throw new Error('missing passphrase');
-        }
-        const mnemonic = this.chain.decrypt(encryptedMnemonic, passphrase);
-        let keyPair = await mnemonicToPrivateKey(mnemonic.split(" "));
-        let workchain = 0;
-        const wallet = WalletContractV3R2.create({ workchain, publicKey: keyPair.publicKey, });
-        const router = this.chain.tonClient.open(new DEX.v1.Router());
-
-
-        const txParams = await router.getSwapTonToJettonTxParams({
-            offerAmount: toNano(quote.offerUnits),
-            minAskAmount: "1",
-            askJettonAddress: quote.askAddress,
-            proxyTon: new pTON.v1(),
-            userWalletAddress: wallet.address.toString(),
-        });
-
-        console.log('txParams', txParams)
-
-        return txParams;
-=======
   public async init() {
     if (!this.chain.ready()) {
       await this.chain.init();
@@ -199,7 +156,6 @@
     const passphrase = ConfigManagerCertPassphrase.readPassphrase();
     if (!passphrase) {
       throw new Error('missing passphrase');
->>>>>>> 68e47120
     }
     const mnemonic = this.chain.decrypt(encryptedMnemonic, passphrase);
     const keyPair = await mnemonicToPrivateKey(mnemonic.split(' '));
