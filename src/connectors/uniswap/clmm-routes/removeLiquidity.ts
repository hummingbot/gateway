--- conflicted
+++ resolved
@@ -132,6 +132,9 @@
           ethereum.provider,
         );
 
+        // Create position manager with signer
+        const positionManagerWithSigner = positionManager.connect(wallet);
+
         // Get position details
         const position = await positionManager.positions(positionAddress);
 
@@ -233,20 +236,11 @@
           NonfungiblePositionManager.removeCallParameters(positionSDK, removeParams);
 
         // Execute the transaction to remove liquidity
-<<<<<<< HEAD
         // Use Ethereum's prepareGasOptions method
         const txParams = await ethereum.prepareGasOptions(priorityFeePerCU, computeUnits);
         txParams.value = BigNumber.from(value.toString());
 
         const tx = await positionManagerWithSigner.multicall([calldata], txParams);
-=======
-        const tx = await wallet.sendTransaction({
-          to: positionManagerAddress,
-          data: calldata,
-          value: BigNumber.from(value),
-          gasLimit: 500000,
-        });
->>>>>>> d85592d9
 
         // Wait for transaction confirmation
         const receipt = await tx.wait();
