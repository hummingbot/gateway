import Decimal from 'decimal.js-light';
import { BigNumber, Transaction, Wallet } from 'ethers';
import { Token } from '@uniswap/sdk-core';
import {
  HttpException,
  LOAD_WALLET_ERROR_CODE,
  LOAD_WALLET_ERROR_MESSAGE,
  TOKEN_NOT_SUPPORTED_ERROR_CODE,
  TOKEN_NOT_SUPPORTED_ERROR_MESSAGE,
  PRICE_FAILED_ERROR_CODE,
  PRICE_FAILED_ERROR_MESSAGE,
  TRADE_FAILED_ERROR_CODE,
  TRADE_FAILED_ERROR_MESSAGE,
  SWAP_PRICE_EXCEEDS_LIMIT_PRICE_ERROR_CODE,
  SWAP_PRICE_EXCEEDS_LIMIT_PRICE_ERROR_MESSAGE,
  SWAP_PRICE_LOWER_THAN_LIMIT_PRICE_ERROR_CODE,
  SWAP_PRICE_LOWER_THAN_LIMIT_PRICE_ERROR_MESSAGE,
  UNKNOWN_ERROR_ERROR_CODE,
  UNKNOWN_ERROR_MESSAGE,
} from '../../services/error-handler';
import { TokenInfo } from '../../chains/ethereum/ethereum-base';
import { latency, gasCostInEthString } from '../../services/base';
import {
  Ethereumish,
  ExpectedTrade,
  Uniswapish,
  UniswapLPish,
  Tokenish,
  Fractionish,
} from '../../services/common-interfaces';
import { logger } from '../../services/logger';
import {
  EstimateGasResponse,
  PriceRequest,
  PriceResponse,
  TradeRequest,
  TradeResponse,
  AddLiquidityRequest,
  AddLiquidityResponse,
  RemoveLiquidityRequest,
  RemoveLiquidityResponse,
  CollectEarnedFeesRequest,
  PositionRequest,
  PositionResponse,
  PoolPriceRequest,
  PoolPriceResponse,
} from '../../amm/amm.requests';

export interface TradeInfo {
  baseToken: Tokenish;
  quoteToken: Tokenish;
  requestAmount: BigNumber;
  expectedTrade: ExpectedTrade;
}

export async function txWriteData(
  ethereumish: Ethereumish,
  address: string,
  maxFeePerGas?: string,
  maxPriorityFeePerGas?: string
): Promise<{
  wallet: Wallet;
  maxFeePerGasBigNumber: BigNumber | undefined;
  maxPriorityFeePerGasBigNumber: BigNumber | undefined;
}> {
  let maxFeePerGasBigNumber: BigNumber | undefined;
  if (maxFeePerGas) {
    maxFeePerGasBigNumber = BigNumber.from(maxFeePerGas);
  }
  let maxPriorityFeePerGasBigNumber: BigNumber | undefined;
  if (maxPriorityFeePerGas) {
    maxPriorityFeePerGasBigNumber = BigNumber.from(maxPriorityFeePerGas);
  }

  let wallet: Wallet;
  try {
    wallet = await ethereumish.getWallet(address);
  } catch (err) {
    logger.error(`Wallet ${address} not available.`);
    throw new HttpException(
      500,
      LOAD_WALLET_ERROR_MESSAGE + err,
      LOAD_WALLET_ERROR_CODE
    );
  }
  return { wallet, maxFeePerGasBigNumber, maxPriorityFeePerGasBigNumber };
}

export async function getTradeInfo(
  ethereumish: Ethereumish,
  uniswapish: Uniswapish,
  baseAsset: string,
  quoteAsset: string,
  baseAmount: Decimal,
  tradeSide: string,
  allowedSlippage?: string
): Promise<TradeInfo> {
  const baseToken: Tokenish = getFullTokenFromSymbol(
    ethereumish,
    uniswapish,
    baseAsset
  );
  const quoteToken: Tokenish = getFullTokenFromSymbol(
    ethereumish,
    uniswapish,
    quoteAsset
  );
  const requestAmount: BigNumber = BigNumber.from(
    baseAmount.toFixed(baseToken.decimals).replace('.', '')
  );

  let expectedTrade: ExpectedTrade;
  if (tradeSide === 'BUY') {
    expectedTrade = await uniswapish.estimateBuyTrade(
      quoteToken,
      baseToken,
      requestAmount,
      allowedSlippage
    );
  } else {
    expectedTrade = await uniswapish.estimateSellTrade(
      baseToken,
      quoteToken,
      requestAmount,
      allowedSlippage
    );
  }

  return {
    baseToken,
    quoteToken,
    requestAmount,
    expectedTrade,
  };
}

export async function price(
  ethereumish: Ethereumish,
  uniswapish: Uniswapish,
  req: PriceRequest
): Promise<PriceResponse> {
  const startTimestamp: number = Date.now();
  let tradeInfo: TradeInfo;
  try {
    tradeInfo = await getTradeInfo(
      ethereumish,
      uniswapish,
      req.base,
      req.quote,
      new Decimal(req.amount),
      req.side,
      req.allowedSlippage
    );
  } catch (e) {
    if (e instanceof Error) {
      throw new HttpException(
        500,
        PRICE_FAILED_ERROR_MESSAGE + e.message,
        PRICE_FAILED_ERROR_CODE
      );
    } else {
      throw new HttpException(
        500,
        UNKNOWN_ERROR_MESSAGE,
        UNKNOWN_ERROR_ERROR_CODE
      );
    }
  }

  const trade = tradeInfo.expectedTrade.trade;
  const expectedAmount = tradeInfo.expectedTrade.expectedAmount;

  const tradePrice =
    req.side === 'BUY' ? trade.executionPrice.invert() : trade.executionPrice;

  const gasLimitTransaction = ethereumish.gasLimitTransaction;
  const gasPrice = ethereumish.gasPrice;
  const gasLimitEstimate = uniswapish.gasLimitEstimate;
  return {
    network: ethereumish.chain,
    timestamp: startTimestamp,
    latency: latency(startTimestamp, Date.now()),
    base: tradeInfo.baseToken.address,
    quote: tradeInfo.quoteToken.address,
    amount: new Decimal(req.amount).toFixed(tradeInfo.baseToken.decimals),
    rawAmount: tradeInfo.requestAmount.toString(),
    expectedAmount: expectedAmount.toSignificant(8),
    price: tradePrice.toSignificant(8),
    gasPrice: gasPrice,
    gasPriceToken: ethereumish.nativeTokenSymbol,
    gasLimit: gasLimitTransaction,
    gasCost: gasCostInEthString(gasPrice, gasLimitEstimate),
  };
}

export async function trade(
  ethereumish: Ethereumish,
  uniswapish: Uniswapish,
  req: TradeRequest
): Promise<TradeResponse> {
  const startTimestamp: number = Date.now();

  const limitPrice = req.limitPrice;
  const { wallet, maxFeePerGasBigNumber, maxPriorityFeePerGasBigNumber } =
    await txWriteData(
      ethereumish,
      req.address,
      req.maxFeePerGas,
      req.maxPriorityFeePerGas
    );

  let tradeInfo: TradeInfo;
  try {
    tradeInfo = await getTradeInfo(
      ethereumish,
      uniswapish,
      req.base,
      req.quote,
      new Decimal(req.amount),
      req.side
    );
  } catch (e) {
    if (e instanceof Error) {
      logger.error(`Could not get trade info. ${e.message}`);
      throw new HttpException(
        500,
        TRADE_FAILED_ERROR_MESSAGE + e.message,
        TRADE_FAILED_ERROR_CODE
      );
    } else {
      logger.error('Unknown error trying to get trade info.');
      throw new HttpException(
        500,
        UNKNOWN_ERROR_MESSAGE,
        UNKNOWN_ERROR_ERROR_CODE
      );
    }
  }

  const gasPrice: number = ethereumish.gasPrice;
  const gasLimitTransaction: number = ethereumish.gasLimitTransaction;
  const gasLimitEstimate: number = uniswapish.gasLimitEstimate;

  if (req.side === 'BUY') {
    const price: Fractionish =
      tradeInfo.expectedTrade.trade.executionPrice.invert();
    if (
      limitPrice &&
      new Decimal(price.toFixed(8)).gt(new Decimal(limitPrice))
    ) {
      logger.error('Swap price exceeded limit price.');
      throw new HttpException(
        500,
        SWAP_PRICE_EXCEEDS_LIMIT_PRICE_ERROR_MESSAGE(
          price.toFixed(8),
          limitPrice
        ),
        SWAP_PRICE_EXCEEDS_LIMIT_PRICE_ERROR_CODE
      );
    }

    const tx = await uniswapish.executeTrade(
      wallet,
      tradeInfo.expectedTrade.trade,
      gasPrice,
      uniswapish.router,
      uniswapish.ttl,
      uniswapish.routerAbi,
      gasLimitTransaction,
      req.nonce,
      maxFeePerGasBigNumber,
      maxPriorityFeePerGasBigNumber,
      req.allowedSlippage
    );

    if (tx.hash) {
      await ethereumish.txStorage.saveTx(
        ethereumish.chain,
        ethereumish.chainId,
        tx.hash,
        new Date(),
        ethereumish.gasPrice
      );
    }

    logger.info(
      `Trade has been executed, txHash is ${tx.hash}, nonce is ${tx.nonce}, gasPrice is ${gasPrice}.`
    );

    return {
      network: ethereumish.chain,
      timestamp: startTimestamp,
      latency: latency(startTimestamp, Date.now()),
      base: tradeInfo.baseToken.address,
      quote: tradeInfo.quoteToken.address,
      amount: new Decimal(req.amount).toFixed(tradeInfo.baseToken.decimals),
      rawAmount: tradeInfo.requestAmount.toString(),
      expectedIn: tradeInfo.expectedTrade.expectedAmount.toSignificant(8),
      price: price.toSignificant(8),
      gasPrice: gasPrice,
      gasPriceToken: ethereumish.nativeTokenSymbol,
      gasLimit: gasLimitTransaction,
      gasCost: gasCostInEthString(gasPrice, gasLimitEstimate),
      nonce: tx.nonce,
      txHash: tx.hash,
    };
  } else {
    const price: Fractionish = tradeInfo.expectedTrade.trade.executionPrice;
    logger.info(
      `Expected execution price is ${price.toFixed(6)}, ` +
        `limit price is ${limitPrice}.`
    );
    if (
      limitPrice &&
      new Decimal(price.toFixed(8)).lt(new Decimal(limitPrice))
    ) {
      logger.error('Swap price lower than limit price.');
      throw new HttpException(
        500,
        SWAP_PRICE_LOWER_THAN_LIMIT_PRICE_ERROR_MESSAGE(
          price.toFixed(8),
          limitPrice
        ),
        SWAP_PRICE_LOWER_THAN_LIMIT_PRICE_ERROR_CODE
      );
    }

    const tx = await uniswapish.executeTrade(
      wallet,
      tradeInfo.expectedTrade.trade,
      gasPrice,
      uniswapish.router,
      uniswapish.ttl,
      uniswapish.routerAbi,
      gasLimitTransaction,
      req.nonce,
      maxFeePerGasBigNumber,
      maxPriorityFeePerGasBigNumber
    );

    logger.info(
      `Trade has been executed, txHash is ${tx.hash}, nonce is ${tx.nonce}, gasPrice is ${gasPrice}.`
    );

    return {
      network: ethereumish.chain,
      timestamp: startTimestamp,
      latency: latency(startTimestamp, Date.now()),
      base: tradeInfo.baseToken.address,
      quote: tradeInfo.quoteToken.address,
      amount: new Decimal(req.amount).toFixed(tradeInfo.baseToken.decimals),
      rawAmount: tradeInfo.requestAmount.toString(),
      expectedOut: tradeInfo.expectedTrade.expectedAmount.toSignificant(8),
      price: price.toSignificant(8),
      gasPrice: gasPrice,
      gasPriceToken: ethereumish.nativeTokenSymbol,
      gasLimit: gasLimitTransaction,
      gasCost: gasCostInEthString(gasPrice, gasLimitEstimate),
      nonce: tx.nonce,
      txHash: tx.hash,
    };
  }
}

export async function addLiquidity(
  ethereumish: Ethereumish,
  uniswapish: UniswapLPish,
  req: AddLiquidityRequest
): Promise<AddLiquidityResponse> {
  const startTimestamp: number = Date.now();

  const { wallet, maxFeePerGasBigNumber, maxPriorityFeePerGasBigNumber } =
    await txWriteData(
      ethereumish,
      req.address,
      req.maxFeePerGas,
      req.maxPriorityFeePerGas
    );

  const token0: Token = getFullTokenFromSymbol(
    ethereumish,
    uniswapish,
    req.token0
  ) as Token;

  const token1: Token = getFullTokenFromSymbol(
    ethereumish,
    uniswapish,
    req.token1
  ) as Token;

  const gasPrice: number = ethereumish.gasPrice;
  const gasLimitTransaction: number = ethereumish.gasLimitTransaction;
  const gasLimitEstimate: number = uniswapish.gasLimitEstimate;

  const tx = await uniswapish.addPosition(
    wallet,
    token0,
    token1,
    req.amount0,
    req.amount1,
    req.fee.toUpperCase(),
    Number(req.lowerPrice),
    Number(req.upperPrice),
    req.tokenId ? req.tokenId : 0,
    gasLimitTransaction,
    gasPrice,
    req.nonce,
    maxFeePerGasBigNumber,
    maxPriorityFeePerGasBigNumber
  );

  logger.info(
    `Liquidity added, txHash is ${tx.hash}, nonce is ${tx.nonce}, gasPrice is ${gasPrice}.`
  );

  return {
    network: ethereumish.chain,
    timestamp: startTimestamp,
    latency: latency(startTimestamp, Date.now()),
    token0: token0.address,
    token1: token1.address,
    fee: req.fee,
    tokenId: req.tokenId ? req.tokenId : 0,
    gasPrice: gasPrice,
    gasPriceToken: ethereumish.nativeTokenSymbol,
    gasLimit: gasLimitTransaction,
    gasCost: gasCostInEthString(gasPrice, gasLimitEstimate),
    nonce: tx.nonce,
    txHash: tx.hash,
  };
}

export async function removeLiquidity(
  ethereumish: Ethereumish,
  uniswapish: UniswapLPish,
  req: RemoveLiquidityRequest
): Promise<RemoveLiquidityResponse> {
  const startTimestamp: number = Date.now();

  const { wallet, maxFeePerGasBigNumber, maxPriorityFeePerGasBigNumber } =
    await txWriteData(
      ethereumish,
      req.address,
      req.maxFeePerGas,
      req.maxPriorityFeePerGas
    );

  const gasPrice: number = ethereumish.gasPrice;
  const gasLimitTransaction: number = ethereumish.gasLimitTransaction;
  const gasLimitEstimate: number = uniswapish.gasLimitEstimate;

  const tx = await uniswapish.reducePosition(
    wallet,
    req.tokenId!,
    req.decreasePercent ? req.decreasePercent : 100,
    gasLimitTransaction,
    gasPrice,
    req.nonce,
    maxFeePerGasBigNumber,
    maxPriorityFeePerGasBigNumber
  );

  logger.info(
    `Liquidity removed, txHash is ${tx.hash}, nonce is ${tx.nonce}, gasPrice is ${gasPrice}.`
  );

  return {
    network: ethereumish.chain,
    timestamp: startTimestamp,
    latency: latency(startTimestamp, Date.now()),
    tokenId: req.tokenId,
    gasPrice: gasPrice,
    gasPriceToken: ethereumish.nativeTokenSymbol,
    gasLimit: gasLimitTransaction,
    gasCost: gasCostInEthString(gasPrice, gasLimitEstimate),
    nonce: tx.nonce,
    txHash: tx.hash,
  };
}

export async function collectEarnedFees(
  ethereumish: Ethereumish,
  uniswapish: UniswapLPish,
  req: CollectEarnedFeesRequest
): Promise<RemoveLiquidityResponse> {
  const startTimestamp: number = Date.now();

  const { wallet, maxFeePerGasBigNumber, maxPriorityFeePerGasBigNumber } =
    await txWriteData(
      ethereumish,
      req.address,
      req.maxFeePerGas,
      req.maxPriorityFeePerGas
    );

  const gasPrice: number = ethereumish.gasPrice;
  const gasLimitTransaction: number = ethereumish.gasLimitTransaction;
  const gasLimitEstimate: number = uniswapish.gasLimitEstimate;

  const tx: Transaction = <Transaction>(
    await uniswapish.collectFees(
      wallet,
      req.tokenId!,
      gasLimitTransaction,
      gasPrice,
      req.nonce,
      maxFeePerGasBigNumber,
      maxPriorityFeePerGasBigNumber
    )
  );

  logger.info(
    `Fees collected, txHash is ${tx.hash}, nonce is ${tx.nonce}, gasPrice is ${gasPrice}.`
  );

  return {
    network: ethereumish.chain,
    timestamp: startTimestamp,
    latency: latency(startTimestamp, Date.now()),
    tokenId: req.tokenId,
    gasPrice: gasPrice,
    gasPriceToken: ethereumish.nativeTokenSymbol,
    gasLimit: gasLimitTransaction,
    gasCost: gasCostInEthString(gasPrice, gasLimitEstimate),
    nonce: tx.nonce,
    txHash: tx.hash,
  };
}

export async function positionInfo(
  ethereumish: Ethereumish,
  uniswapish: UniswapLPish,
  req: PositionRequest
): Promise<PositionResponse> {
  const startTimestamp: number = Date.now();

  const posInfo = await uniswapish.getPosition(req.tokenId!);

  logger.info(`Position info for position ${req.tokenId} retrieved.`);

  return {
    network: ethereumish.chain,
    timestamp: startTimestamp,
    latency: latency(startTimestamp, Date.now()),
    ...posInfo,
  };
}

export async function poolPrice(
  ethereumish: Ethereumish,
  uniswapish: UniswapLPish,
  req: PoolPriceRequest
): Promise<PoolPriceResponse> {
  const startTimestamp: number = Date.now();

  const token0: Token = getFullTokenFromSymbol(
    ethereumish,
    uniswapish,
    req.token0
  ) as Token;

  const token1: Token = getFullTokenFromSymbol(
    ethereumish,
    uniswapish,
    req.token1
  ) as Token;

<<<<<<< HEAD
  const fee = FeeAmount[req.fee!.toUpperCase() as keyof typeof FeeAmount];

  const prices = await uniswapish.poolPrice(
    token0,
    token1,
    fee,
    req.period!,
    req.interval!
=======
  const prices = await uniswapish.poolPrice(
    token0,
    token1,
    req.fee.toUpperCase(),
    req.period,
    req.interval
>>>>>>> 2748c097
  );

  return {
    network: ethereumish.chain,
    timestamp: startTimestamp,
    latency: latency(startTimestamp, Date.now()),
    token0: token0.address,
    token1: token1.address,
    fee: req.fee!,
    period: req.period!,
    interval: req.interval!,
    prices: prices,
  };
}

export function getFullTokenFromSymbol(
  ethereumish: Ethereumish,
  uniswapish: Uniswapish | UniswapLPish,
  tokenSymbol: string
): Tokenish | Token {
  const tokenInfo: TokenInfo | undefined =
    ethereumish.getTokenBySymbol(tokenSymbol);
  let fullToken: Tokenish | Token | undefined;
  if (tokenInfo) {
    fullToken = uniswapish.getTokenByAddress(tokenInfo.address);
  }
  if (!fullToken)
    throw new HttpException(
      500,
      TOKEN_NOT_SUPPORTED_ERROR_MESSAGE + tokenSymbol,
      TOKEN_NOT_SUPPORTED_ERROR_CODE
    );
  return fullToken;
}

export async function estimateGas(
  ethereumish: Ethereumish,
  uniswapish: Uniswapish
): Promise<EstimateGasResponse> {
  const gasPrice: number = ethereumish.gasPrice;
  const gasLimitTransaction: number = ethereumish.gasLimitTransaction;
  const gasLimitEstimate: number = uniswapish.gasLimitEstimate;
  return {
    network: ethereumish.chain,
    timestamp: Date.now(),
    gasPrice,
    gasPriceToken: ethereumish.nativeTokenSymbol,
    gasLimit: gasLimitTransaction,
    gasCost: gasCostInEthString(gasPrice, gasLimitEstimate),
  };
}<|MERGE_RESOLUTION|>--- conflicted
+++ resolved
@@ -1,6 +1,7 @@
 import Decimal from 'decimal.js-light';
 import { BigNumber, Transaction, Wallet } from 'ethers';
 import { Token } from '@uniswap/sdk-core';
+import { FeeAmount } from '@uniswap/v3-sdk';
 import {
   HttpException,
   LOAD_WALLET_ERROR_CODE,
@@ -377,6 +378,8 @@
       req.maxPriorityFeePerGas
     );
 
+  const fee = FeeAmount[req.fee!.toUpperCase() as keyof typeof FeeAmount];
+
   const token0: Token = getFullTokenFromSymbol(
     ethereumish,
     uniswapish,
@@ -399,7 +402,7 @@
     token1,
     req.amount0,
     req.amount1,
-    req.fee.toUpperCase(),
+    fee,
     Number(req.lowerPrice),
     Number(req.upperPrice),
     req.tokenId ? req.tokenId : 0,
@@ -420,7 +423,7 @@
     latency: latency(startTimestamp, Date.now()),
     token0: token0.address,
     token1: token1.address,
-    fee: req.fee,
+    fee: req.fee!,
     tokenId: req.tokenId ? req.tokenId : 0,
     gasPrice: gasPrice,
     gasPriceToken: ethereumish.nativeTokenSymbol,
@@ -566,23 +569,14 @@
     req.token1
   ) as Token;
 
-<<<<<<< HEAD
   const fee = FeeAmount[req.fee!.toUpperCase() as keyof typeof FeeAmount];
 
   const prices = await uniswapish.poolPrice(
     token0,
     token1,
     fee,
-    req.period!,
-    req.interval!
-=======
-  const prices = await uniswapish.poolPrice(
-    token0,
-    token1,
-    req.fee.toUpperCase(),
     req.period,
     req.interval
->>>>>>> 2748c097
   );
 
   return {
@@ -591,9 +585,9 @@
     latency: latency(startTimestamp, Date.now()),
     token0: token0.address,
     token1: token1.address,
-    fee: req.fee!,
-    period: req.period!,
-    interval: req.interval!,
+    fee: req.fee,
+    period: req.period,
+    interval: req.interval,
     prices: prices,
   };
 }
