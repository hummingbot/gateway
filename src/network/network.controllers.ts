--- conflicted
+++ resolved
@@ -19,11 +19,8 @@
   getInitializedChain,
   UnsupportedChainException,
 } from '../services/connection-manager';
-<<<<<<< HEAD
 import { Osmosis } from '../chains/osmosis/osmosis';
-=======
 import { XRPL } from '../chains/xrpl/xrpl';
->>>>>>> 4afa163b
 
 export async function getStatus(
   req: StatusRequest
