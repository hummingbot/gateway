import {
  StatusRequest,
  StatusResponse,
  TokensRequest,
  TokensResponse,
} from './network.requests';
import { Avalanche } from '../chains/avalanche/avalanche';
import { BinanceSmartChain } from '../chains/binance-smart-chain/binance-smart-chain';
import { Ethereum } from '../chains/ethereum/ethereum';
import { Harmony } from '../chains/harmony/harmony';
import { Polygon } from '../chains/polygon/polygon';
import { Injective } from '../chains/injective/injective';
import { Xdc } from '../chains/xdc/xdc';
import {
  HttpException,
  UNKNOWN_CHAIN_ERROR_CODE,
  UNKNOWN_KNOWN_CHAIN_ERROR_MESSAGE,
} from '../services/error-handler';
import { EthereumBase, TokenInfo } from '../chains/ethereum/ethereum-base';
import { Cronos } from '../chains/cronos/cronos';
import { Near } from '../chains/near/near';
<<<<<<< HEAD
import { Celoish, Nearish, Xdcish } from '../services/common-interfaces';
import { Celo } from '../chains/celo/celo';
=======
import { Nearish, Xdcish } from '../services/common-interfaces';
import { Algorand } from '../chains/algorand/algorand';
import {
  getInitializedChain,
  UnsupportedChainException,
} from '../services/connection-manager';
>>>>>>> 80f7ea87

export async function getStatus(
  req: StatusRequest
): Promise<StatusResponse | StatusResponse[]> {
  const statuses: StatusResponse[] = [];
  let connections: any[] = [];
  let chain: string;
  let chainId: number;
  let network: string;
  let rpcUrl: string;
  let currentBlockNumber: number | undefined;
  let nativeCurrency: string;

  if (req.chain) {
<<<<<<< HEAD
    if (req.chain === 'avalanche') {
      connections.push(Avalanche.getInstance(req.network as string));
    } else if (req.chain === 'binance-smart-chain') {
      connections.push(BinanceSmartChain.getInstance(req.network as string));
    } else if (req.chain === 'harmony') {
      connections.push(Harmony.getInstance(req.network as string));
    } else if (req.chain === 'ethereum') {
      connections.push(Ethereum.getInstance(req.network as string));
    } else if (req.chain === 'polygon') {
      connections.push(Polygon.getInstance(req.network as string));
    } else if (req.chain === 'xdc') {
      connections.push(Xdc.getInstance(req.network as string));
    } else if (req.chain === 'near') {
      connections.push(Near.getInstance(req.network as string));
    } else if (req.chain === 'cronos') {
      connections.push(await Cronos.getInstance(req.network as string));
    } else if (req.chain === 'injective') {
      connections.push(Injective.getInstance(req.network as string));
    } else if (req.chain === 'celo') {
      connections.push(Celo.getInstance(req.network as string));
    } else {
      throw new HttpException(
        500,
        UNKNOWN_KNOWN_CHAIN_ERROR_MESSAGE(req.chain),
        UNKNOWN_CHAIN_ERROR_CODE
=======
    try {
      connections.push(
        await getInitializedChain(req.chain, req.network as string)
>>>>>>> 80f7ea87
      );
    } catch (e) {
      if (e instanceof UnsupportedChainException) {
        throw new HttpException(
          500,
          UNKNOWN_KNOWN_CHAIN_ERROR_MESSAGE(req.chain),
          UNKNOWN_CHAIN_ERROR_CODE
        );
      }
      throw e;
    }
  } else {
    const algorandConnections = Algorand.getConnectedInstances();
    connections = connections.concat(
      algorandConnections ? Object.values(algorandConnections) : []
    );

    const avalancheConnections = Avalanche.getConnectedInstances();
    connections = connections.concat(
      avalancheConnections ? Object.values(avalancheConnections) : []
    );

    const harmonyConnections = Harmony.getConnectedInstances();
    connections = connections.concat(
      harmonyConnections ? Object.values(harmonyConnections) : []
    );

    const ethereumConnections = Ethereum.getConnectedInstances();
    connections = connections.concat(
      ethereumConnections ? Object.values(ethereumConnections) : []
    );

    const polygonConnections = Polygon.getConnectedInstances();
    connections = connections.concat(
      polygonConnections ? Object.values(polygonConnections) : []
    );
    const xdcConnections = Xdc.getConnectedInstances();
    connections = connections.concat(
      xdcConnections ? Object.values(xdcConnections) : []
    );
    const cronosConnections = Cronos.getConnectedInstances();
    connections = connections.concat(
      cronosConnections ? Object.values(cronosConnections) : []
    );

    const nearConnections = Near.getConnectedInstances();
    connections = connections.concat(
      nearConnections ? Object.values(nearConnections) : []
    );

    const bscConnections = BinanceSmartChain.getConnectedInstances();
    connections = connections.concat(
      bscConnections ? Object.values(bscConnections) : []
    );

    const injectiveConnections = Injective.getConnectedInstances();
    connections = connections.concat(
      injectiveConnections ? Object.values(injectiveConnections) : []
    );

    const celoConnections = Celo.getConnectedInstances();
    connections = connections.concat(
      celoConnections ? Object.values(celoConnections) : []
    );
  }

  for (const connection of connections) {
    chain = connection.chain;
    chainId = connection.chainId;
    network = connection.network;
    rpcUrl = connection.rpcUrl;
    nativeCurrency = connection.nativeTokenSymbol;

    try {
      currentBlockNumber = await connection.getCurrentBlockNumber();
    } catch (_e) {
      if (await connection.provider.getNetwork()) currentBlockNumber = 1; // necessary for connectors like hedera that do not have concept of blocknumber
    }
    statuses.push({
      chain,
      chainId,
      network,
      rpcUrl,
      currentBlockNumber,
      nativeCurrency,
    });
  }

  return req.chain ? statuses[0] : statuses;
}

export async function getTokens(req: TokensRequest): Promise<TokensResponse> {
<<<<<<< HEAD
  let connection: EthereumBase | Nearish | Injective | Xdcish | Celoish;
  let tokens: TokenInfo[] = [];

  if (req.chain && req.network) {
    if (req.chain === 'avalanche') {
      connection = Avalanche.getInstance(req.network);
    } else if (req.chain === 'binance-smart-chain') {
      connection = BinanceSmartChain.getInstance(req.network);
    } else if (req.chain === 'harmony') {
      connection = Harmony.getInstance(req.network);
    } else if (req.chain === 'ethereum') {
      connection = Ethereum.getInstance(req.network);
    } else if (req.chain === 'polygon') {
      connection = Polygon.getInstance(req.network);
    } else if (req.chain === 'xdc') {
      connection = Xdc.getInstance(req.network);
    } else if (req.chain === 'near') {
      connection = Near.getInstance(req.network);
    } else if (req.chain === 'cronos') {
      connection = await Cronos.getInstance(req.network);
    } else if (req.chain === 'injective') {
      connection = Injective.getInstance(req.network);
    } else if (req.chain === 'celo') {
      connection = Celo.getInstance(req.network);
    } else {
      throw new HttpException(
        500,
        UNKNOWN_KNOWN_CHAIN_ERROR_MESSAGE(req.chain),
        UNKNOWN_CHAIN_ERROR_CODE
      );
=======
  type connectionType = EthereumBase | Nearish | Injective | Xdcish;
  let connection: connectionType;
  let tokens: TokenInfo[] = [];

  if (req.chain && req.network) {
    try {
      connection = (await getInitializedChain(
        req.chain as string,
        req.network as string
      )) as connectionType;
    } catch (e) {
      if (e instanceof UnsupportedChainException) {
        throw new HttpException(
          500,
          UNKNOWN_KNOWN_CHAIN_ERROR_MESSAGE(req.chain),
          UNKNOWN_CHAIN_ERROR_CODE
        );
      }
      throw e;
>>>>>>> 80f7ea87
    }
  } else {
    throw new HttpException(
      500,
      UNKNOWN_KNOWN_CHAIN_ERROR_MESSAGE(req.chain),
      UNKNOWN_CHAIN_ERROR_CODE
    );
  }

  if (!req.tokenSymbols) {
    tokens = connection.storedTokenList;
  } else {
    for (const t of req.tokenSymbols as []) {
      tokens.push(connection.getTokenForSymbol(t) as TokenInfo);
    }
  }

  return { tokens };
}<|MERGE_RESOLUTION|>--- conflicted
+++ resolved
@@ -19,17 +19,12 @@
 import { EthereumBase, TokenInfo } from '../chains/ethereum/ethereum-base';
 import { Cronos } from '../chains/cronos/cronos';
 import { Near } from '../chains/near/near';
-<<<<<<< HEAD
-import { Celoish, Nearish, Xdcish } from '../services/common-interfaces';
-import { Celo } from '../chains/celo/celo';
-=======
 import { Nearish, Xdcish } from '../services/common-interfaces';
 import { Algorand } from '../chains/algorand/algorand';
 import {
   getInitializedChain,
   UnsupportedChainException,
 } from '../services/connection-manager';
->>>>>>> 80f7ea87
 
 export async function getStatus(
   req: StatusRequest
@@ -44,37 +39,9 @@
   let nativeCurrency: string;
 
   if (req.chain) {
-<<<<<<< HEAD
-    if (req.chain === 'avalanche') {
-      connections.push(Avalanche.getInstance(req.network as string));
-    } else if (req.chain === 'binance-smart-chain') {
-      connections.push(BinanceSmartChain.getInstance(req.network as string));
-    } else if (req.chain === 'harmony') {
-      connections.push(Harmony.getInstance(req.network as string));
-    } else if (req.chain === 'ethereum') {
-      connections.push(Ethereum.getInstance(req.network as string));
-    } else if (req.chain === 'polygon') {
-      connections.push(Polygon.getInstance(req.network as string));
-    } else if (req.chain === 'xdc') {
-      connections.push(Xdc.getInstance(req.network as string));
-    } else if (req.chain === 'near') {
-      connections.push(Near.getInstance(req.network as string));
-    } else if (req.chain === 'cronos') {
-      connections.push(await Cronos.getInstance(req.network as string));
-    } else if (req.chain === 'injective') {
-      connections.push(Injective.getInstance(req.network as string));
-    } else if (req.chain === 'celo') {
-      connections.push(Celo.getInstance(req.network as string));
-    } else {
-      throw new HttpException(
-        500,
-        UNKNOWN_KNOWN_CHAIN_ERROR_MESSAGE(req.chain),
-        UNKNOWN_CHAIN_ERROR_CODE
-=======
     try {
       connections.push(
         await getInitializedChain(req.chain, req.network as string)
->>>>>>> 80f7ea87
       );
     } catch (e) {
       if (e instanceof UnsupportedChainException) {
@@ -134,11 +101,6 @@
     connections = connections.concat(
       injectiveConnections ? Object.values(injectiveConnections) : []
     );
-
-    const celoConnections = Celo.getConnectedInstances();
-    connections = connections.concat(
-      celoConnections ? Object.values(celoConnections) : []
-    );
   }
 
   for (const connection of connections) {
@@ -167,38 +129,6 @@
 }
 
 export async function getTokens(req: TokensRequest): Promise<TokensResponse> {
-<<<<<<< HEAD
-  let connection: EthereumBase | Nearish | Injective | Xdcish | Celoish;
-  let tokens: TokenInfo[] = [];
-
-  if (req.chain && req.network) {
-    if (req.chain === 'avalanche') {
-      connection = Avalanche.getInstance(req.network);
-    } else if (req.chain === 'binance-smart-chain') {
-      connection = BinanceSmartChain.getInstance(req.network);
-    } else if (req.chain === 'harmony') {
-      connection = Harmony.getInstance(req.network);
-    } else if (req.chain === 'ethereum') {
-      connection = Ethereum.getInstance(req.network);
-    } else if (req.chain === 'polygon') {
-      connection = Polygon.getInstance(req.network);
-    } else if (req.chain === 'xdc') {
-      connection = Xdc.getInstance(req.network);
-    } else if (req.chain === 'near') {
-      connection = Near.getInstance(req.network);
-    } else if (req.chain === 'cronos') {
-      connection = await Cronos.getInstance(req.network);
-    } else if (req.chain === 'injective') {
-      connection = Injective.getInstance(req.network);
-    } else if (req.chain === 'celo') {
-      connection = Celo.getInstance(req.network);
-    } else {
-      throw new HttpException(
-        500,
-        UNKNOWN_KNOWN_CHAIN_ERROR_MESSAGE(req.chain),
-        UNKNOWN_CHAIN_ERROR_CODE
-      );
-=======
   type connectionType = EthereumBase | Nearish | Injective | Xdcish;
   let connection: connectionType;
   let tokens: TokenInfo[] = [];
@@ -218,7 +148,6 @@
         );
       }
       throw e;
->>>>>>> 80f7ea87
     }
   } else {
     throw new HttpException(
