import { StatusRequest, StatusResponse } from './network.requests';
import { Avalanche } from '../chains/avalanche/avalanche';
import { BinanceSmartChain } from '../chains/binance-smart-chain/binance-smart-chain';
import { Ethereum } from '../chains/ethereum/ethereum';
import { Harmony } from '../chains/harmony/harmony';
import { Polygon } from '../chains/polygon/polygon';
import { Celo } from '../chains/celo/celo';
import { Xdc } from '../chains/xdc/xdc';
import { Tezos } from '../chains/tezos/tezos';
import { Telos } from '../chains/telos/telos';
import {
  HttpException,
  UNKNOWN_CHAIN_ERROR_CODE,
  UNKNOWN_KNOWN_CHAIN_ERROR_MESSAGE,
} from '../services/error-handler';
import { Cronos } from '../chains/cronos/cronos';
import { Algorand } from '../chains/algorand/algorand';
import {
  getInitializedChain,
  UnsupportedChainException,
} from '../services/connection-manager';
import { Osmosis } from '../chains/osmosis/osmosis';
<<<<<<< HEAD
import { XRPL } from '../chains/xrpl/xrpl';
import { Ergo } from '../chains/ergo/ergo';
=======

import { EthereumClassicChain } from '../chains/ethereum-classic/ethereum-classic';
>>>>>>> 240b51c2

export async function getStatus(
  req: StatusRequest,
): Promise<StatusResponse | StatusResponse[]> {
  const statuses: StatusResponse[] = [];
  let connections: any[] = [];
  let chain: string;
  let chainId: number;
  let network: string;
  let rpcUrl: string;
  let currentBlockNumber: number | undefined;
  let nativeCurrency: string;

  if (req.chain) {
    try {
      connections.push(
        await getInitializedChain(req.chain, req.network as string),
      );
    } catch (e) {
      if (e instanceof UnsupportedChainException) {
        throw new HttpException(
          500,
          UNKNOWN_KNOWN_CHAIN_ERROR_MESSAGE(req.chain),
          UNKNOWN_CHAIN_ERROR_CODE,
        );
      }
      throw e;
    }
  } else {
    const algorandConnections = Algorand.getConnectedInstances();
    connections = connections.concat(
      algorandConnections ? Object.values(algorandConnections) : [],
    );

    const avalancheConnections = Avalanche.getConnectedInstances();
    connections = connections.concat(
      avalancheConnections ? Object.values(avalancheConnections) : [],
    );

    const harmonyConnections = Harmony.getConnectedInstances();
    connections = connections.concat(
      harmonyConnections ? Object.values(harmonyConnections) : [],
    );

    const ethereumConnections = Ethereum.getConnectedInstances();
    connections = connections.concat(
      ethereumConnections ? Object.values(ethereumConnections) : [],
    );

    const polygonConnections = Polygon.getConnectedInstances();
    connections = connections.concat(
      polygonConnections ? Object.values(polygonConnections) : [],
    );

    const xdcConnections = Xdc.getConnectedInstances();
    connections = connections.concat(
      xdcConnections ? Object.values(xdcConnections) : [],
    );

    const cronosConnections = Cronos.getConnectedInstances();
    connections = connections.concat(
      cronosConnections ? Object.values(cronosConnections) : [],
    );

    const celoConnections = Celo.getConnectedInstances();
    connections = connections.concat(
<<<<<<< HEAD
      nearConnections ? Object.values(nearConnections) : [],
=======
      celoConnections ? Object.values(celoConnections) : []
>>>>>>> 240b51c2
    );

    const bscConnections = BinanceSmartChain.getConnectedInstances();
    connections = connections.concat(
      bscConnections ? Object.values(bscConnections) : [],
    );

    const tezosConnections = Tezos.getConnectedInstances();
    connections = connections.concat(
      tezosConnections ? Object.values(tezosConnections) : [],
    );

    const telosConnections = Telos.getConnectedInstances();
    connections = connections.concat(
<<<<<<< HEAD
      xrplConnections ? Object.values(xrplConnections) : [],
=======
      telosConnections ? Object.values(telosConnections) : [],
>>>>>>> 240b51c2
    );

    const osmosisConnections = Osmosis.getConnectedInstances();
    connections = connections.concat(
<<<<<<< HEAD
      kujiraConnections ? Object.values(kujiraConnections) : [],
=======
      osmosisConnections ? Object.values(osmosisConnections) : [],
>>>>>>> 240b51c2
    );

    const etcConnections = EthereumClassicChain.getConnectedInstances();
    connections = connections.concat(
<<<<<<< HEAD
      osmosisConnections ? Object.values(osmosisConnections) : [],
    );

    const ergoConnections = Ergo.getConnectedInstances();
    connections = connections.concat(
      ergoConnections ? Object.values(ergoConnections) : [],
=======
      etcConnections ? Object.values(etcConnections) : []
>>>>>>> 240b51c2
    );
  }

  for (const connection of connections) {
    chain = connection.chain;
    chainId = connection.chainId;
    network = connection.network;
    rpcUrl = connection.rpcUrl;
    nativeCurrency = connection.nativeTokenSymbol;

    try {
      currentBlockNumber = await connection.getCurrentBlockNumber();
    } catch (_e) {
      if (await connection.provider.getNetwork()) currentBlockNumber = 1; // necessary for connectors like hedera that do not have concept of blocknumber
    }
    statuses.push({
      chain,
      chainId,
      network,
      rpcUrl,
      currentBlockNumber,
      nativeCurrency,
    });
  }

  return req.chain ? statuses[0] : statuses;
}<|MERGE_RESOLUTION|>--- conflicted
+++ resolved
@@ -20,13 +20,9 @@
   UnsupportedChainException,
 } from '../services/connection-manager';
 import { Osmosis } from '../chains/osmosis/osmosis';
-<<<<<<< HEAD
-import { XRPL } from '../chains/xrpl/xrpl';
-import { Ergo } from '../chains/ergo/ergo';
-=======
 
 import { EthereumClassicChain } from '../chains/ethereum-classic/ethereum-classic';
->>>>>>> 240b51c2
+import { Ergo } from '../chains/ergo/ergo';
 
 export async function getStatus(
   req: StatusRequest,
@@ -93,11 +89,7 @@
 
     const celoConnections = Celo.getConnectedInstances();
     connections = connections.concat(
-<<<<<<< HEAD
-      nearConnections ? Object.values(nearConnections) : [],
-=======
-      celoConnections ? Object.values(celoConnections) : []
->>>>>>> 240b51c2
+      celoConnections ? Object.values(celoConnections) : [],
     );
 
     const bscConnections = BinanceSmartChain.getConnectedInstances();
@@ -112,34 +104,21 @@
 
     const telosConnections = Telos.getConnectedInstances();
     connections = connections.concat(
-<<<<<<< HEAD
-      xrplConnections ? Object.values(xrplConnections) : [],
-=======
       telosConnections ? Object.values(telosConnections) : [],
->>>>>>> 240b51c2
     );
 
     const osmosisConnections = Osmosis.getConnectedInstances();
     connections = connections.concat(
-<<<<<<< HEAD
-      kujiraConnections ? Object.values(kujiraConnections) : [],
-=======
       osmosisConnections ? Object.values(osmosisConnections) : [],
->>>>>>> 240b51c2
     );
 
     const etcConnections = EthereumClassicChain.getConnectedInstances();
     connections = connections.concat(
-<<<<<<< HEAD
-      osmosisConnections ? Object.values(osmosisConnections) : [],
+      etcConnections ? Object.values(etcConnections) : [],
     );
-
     const ergoConnections = Ergo.getConnectedInstances();
     connections = connections.concat(
       ergoConnections ? Object.values(ergoConnections) : [],
-=======
-      etcConnections ? Object.values(etcConnections) : []
->>>>>>> 240b51c2
     );
   }
 
