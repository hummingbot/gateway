/**
 * Helper functions for fetching pool info from connectors
 */

import { FastifyInstance } from 'fastify';

import { Ethereum } from '../chains/ethereum/ethereum';
import { Solana } from '../chains/solana/solana';
<<<<<<< HEAD
import { fetchEthereumPoolInfo, fetchSolanaPoolInfo, getConnectorChain } from '../connectors/connector-registry';
=======
import { connectorsConfig } from '../config/routes/getConnectors';
>>>>>>> 32b9d854
import { PoolInfo as AmmPoolInfo } from '../schemas/amm-schema';
import { PoolInfo as ClmmPoolInfo } from '../schemas/clmm-schema';
import { logger } from '../services/logger';

interface PoolInfoResult {
  baseTokenAddress: string;
  quoteTokenAddress: string;
  feePct: number;
}

/**
<<<<<<< HEAD
 * Fetch pool info from the appropriate connector using the central registry
=======
 * Get chain type for a connector from config
 */
function getConnectorChain(connector: string): 'solana' | 'ethereum' | null {
  const config = connectorsConfig.find((c) => c.name === connector);
  if (!config) {
    return null;
  }
  return config.chain as 'solana' | 'ethereum';
}

/**
 * Fetch pool info from the appropriate connector
>>>>>>> 32b9d854
 */
export async function fetchPoolInfo(
  connector: string,
  type: 'amm' | 'clmm',
  network: string,
  poolAddress: string,
): Promise<PoolInfoResult | null> {
  try {
    const chain = getConnectorChain(connector);

    if (!chain) {
      logger.error(`Unsupported connector: ${connector}`);
      return null;
    }

    let poolInfo;

    if (chain === 'solana') {
<<<<<<< HEAD
      poolInfo = await fetchSolanaPoolInfo(connector, network, poolAddress, type);
    } else if (chain === 'ethereum') {
      poolInfo = await fetchEthereumPoolInfo(connector, network, poolAddress, type);

      // For Ethereum, need to fetch fee separately for CLMM pools
      if (type === 'clmm' && poolInfo) {
=======
      // Import and get Solana connector instance
      const connectorModule = await import(`../connectors/${connector}/${connector}`);
      const ConnectorClass = Object.values(connectorModule).find(
        (exp: any) => exp.getInstance && typeof exp.getInstance === 'function',
      ) as any;

      if (!ConnectorClass) {
        throw new Error(`Connector class not found for: ${connector}`);
      }

      const instance = await ConnectorClass.getInstance(network);

      // Call appropriate method based on pool type
      if (type === 'clmm') {
        if (instance.getClmmPoolInfo) {
          poolInfo = await instance.getClmmPoolInfo(poolAddress);
        } else if (instance.getPoolInfo) {
          poolInfo = await instance.getPoolInfo(poolAddress);
        } else {
          throw new Error(`Connector ${connector} does not support CLMM pool info`);
        }
      } else if (type === 'amm') {
        if (instance.getAmmPoolInfo) {
          poolInfo = await instance.getAmmPoolInfo(poolAddress);
        } else {
          throw new Error(`Connector ${connector} does not support AMM pool info`);
        }
      }
    } else if (chain === 'ethereum') {
      // Ethereum connectors use utils pattern
      const { getV2PoolInfo, getV3PoolInfo } = await import(`../connectors/${connector}/${connector}.utils`);

      if (type === 'clmm') {
        poolInfo = await getV3PoolInfo(poolAddress, network);
      } else {
        poolInfo = await getV2PoolInfo(poolAddress, network);
      }

      // For Ethereum, need to fetch fee separately
      if (poolInfo) {
>>>>>>> 32b9d854
        const ethereum = await Ethereum.getInstance(network);
        const { Contract } = await import('@ethersproject/contracts');

<<<<<<< HEAD
        return {
          baseTokenAddress: poolInfo.baseTokenAddress,
          quoteTokenAddress: poolInfo.quoteTokenAddress,
          feePct: feePct,
        };
      } else if (type === 'amm' && poolInfo) {
        // Default V2 fee - can be overridden per connector if needed
        let feePct = 0.3; // Uniswap V2 default
        if (connector === 'pancakeswap' && network === 'mainnet') {
          feePct = 0.25; // PancakeSwap V2 on BSC
=======
        let feePct: number;

        if (type === 'clmm') {
          // V3 pools have fee() method
          const v3PoolABI = [
            {
              inputs: [],
              name: 'fee',
              outputs: [{ internalType: 'uint24', name: '', type: 'uint24' }],
              stateMutability: 'view',
              type: 'function',
            },
          ];

          const poolContract = new Contract(poolAddress, v3PoolABI, ethereum.provider);
          const fee = await poolContract.fee();
          feePct = fee / 10000; // Convert from basis points to percentage
        } else {
          // V2 pools - get fee from factory contract
          const v2PairABI = [
            {
              inputs: [],
              name: 'factory',
              outputs: [{ internalType: 'address', name: '', type: 'address' }],
              stateMutability: 'view',
              type: 'function',
            },
          ];

          const v2FactoryABI = [
            {
              inputs: [],
              name: 'feeTo',
              outputs: [{ internalType: 'address', name: '', type: 'address' }],
              stateMutability: 'view',
              type: 'function',
            },
          ];

          const pairContract = new Contract(poolAddress, v2PairABI, ethereum.provider);
          const factoryAddress = await pairContract.factory();
          const factoryContract = new Contract(factoryAddress, v2FactoryABI, ethereum.provider);

          // V2 pairs typically have 0.3% fee (30 basis points)
          // PancakeSwap V2 has 0.25% fee (25 basis points)
          // Since the fee isn't exposed on-chain for V2, we use the standard for each DEX
          feePct = connector === 'pancakeswap' ? 0.25 : 0.3;
>>>>>>> 32b9d854
        }

        return {
          baseTokenAddress: poolInfo.baseTokenAddress,
          quoteTokenAddress: poolInfo.quoteTokenAddress,
          feePct: feePct,
        };
      }
    } else {
      logger.error(`Unsupported chain: ${chain} for connector: ${connector}`);
      return null;
    }

    if (!poolInfo) {
      return null;
    }

    return {
      baseTokenAddress: poolInfo.baseTokenAddress,
      quoteTokenAddress: poolInfo.quoteTokenAddress,
      feePct: poolInfo.feePct,
    };
  } catch (error) {
    logger.error(`Error fetching pool info for ${poolAddress}: ${error.message}`);
    return null;
  }
}

/**
 * Resolve token addresses to symbols using chain's token registry
 * Falls back to fetching token info from blockchain if not in token list
 */
export async function resolveTokenSymbols(
  connector: string,
  network: string,
  baseTokenAddress: string,
  quoteTokenAddress: string,
): Promise<{ baseSymbol?: string; quoteSymbol?: string }> {
  try {
    // Get chain type from connector registry
    const chainType = getConnectorChain(connector);

    if (!chainType) {
      throw new Error(`Unsupported connector: ${connector}`);
<<<<<<< HEAD
    }

    // Get chain instance based on type
    let chain: Solana | Ethereum;
    if (chainType === 'solana') {
      chain = await Solana.getInstance(network);
    } else if (chainType === 'ethereum') {
      chain = await Ethereum.getInstance(network);
    } else {
      throw new Error(`Unsupported chain type: ${chainType}`);
    }

    // Try to get tokens from local token list first
    let baseToken;
    let quoteToken;
=======
    }

    // Get chain instance and tokens from local list only
    const chain = chainType === 'solana' ? await Solana.getInstance(network) : await Ethereum.getInstance(network);

    // Use local token list only - don't fetch from blockchain
    const baseToken = await chain.getToken(baseTokenAddress);
    const quoteToken = await chain.getToken(quoteTokenAddress);
>>>>>>> 32b9d854

    if (chain instanceof Ethereum) {
      baseToken = await chain.getOrFetchToken(baseTokenAddress);
      quoteToken = await chain.getOrFetchToken(quoteTokenAddress);
    } else {
      baseToken = chain.getToken(baseTokenAddress);
      quoteToken = chain.getToken(quoteTokenAddress);
    }

    // If tokens not found in local list, try TokenService.getToken as fallback
    if (!baseToken) {
      logger.debug(`Token ${baseTokenAddress} not in local list, trying TokenService.getToken`);
      try {
        const { TokenService } = await import('../services/token-service');
        const tokenService = TokenService.getInstance();
        const foundToken = await tokenService.getToken(chainType, network, baseTokenAddress);
        if (foundToken) {
          baseToken = foundToken;
        }
      } catch (findError) {
        logger.debug(`Failed to find base token: ${findError.message}`);
      }
    }

    if (!quoteToken) {
      logger.debug(`Token ${quoteTokenAddress} not in local list, trying TokenService.getToken`);
      try {
        const { TokenService } = await import('../services/token-service');
        const tokenService = TokenService.getInstance();
        const foundToken = await tokenService.getToken(chainType, network, quoteTokenAddress);
        if (foundToken) {
          quoteToken = foundToken;
        }
      } catch (findError) {
        logger.debug(`Failed to find quote token: ${findError.message}`);
      }
    }

    // Return what we found (may be undefined if not found)
    return {
      baseSymbol: baseToken?.symbol,
      quoteSymbol: quoteToken?.symbol,
    };
  } catch (error) {
    logger.error(`Error resolving token symbols: ${error.message}`);
    // Return empty symbols instead of throwing
    return {
      baseSymbol: undefined,
      quoteSymbol: undefined,
    };
  }
}<|MERGE_RESOLUTION|>--- conflicted
+++ resolved
@@ -6,11 +6,7 @@
 
 import { Ethereum } from '../chains/ethereum/ethereum';
 import { Solana } from '../chains/solana/solana';
-<<<<<<< HEAD
-import { fetchEthereumPoolInfo, fetchSolanaPoolInfo, getConnectorChain } from '../connectors/connector-registry';
-=======
 import { connectorsConfig } from '../config/routes/getConnectors';
->>>>>>> 32b9d854
 import { PoolInfo as AmmPoolInfo } from '../schemas/amm-schema';
 import { PoolInfo as ClmmPoolInfo } from '../schemas/clmm-schema';
 import { logger } from '../services/logger';
@@ -22,9 +18,6 @@
 }
 
 /**
-<<<<<<< HEAD
- * Fetch pool info from the appropriate connector using the central registry
-=======
  * Get chain type for a connector from config
  */
 function getConnectorChain(connector: string): 'solana' | 'ethereum' | null {
@@ -37,7 +30,6 @@
 
 /**
  * Fetch pool info from the appropriate connector
->>>>>>> 32b9d854
  */
 export async function fetchPoolInfo(
   connector: string,
@@ -56,14 +48,6 @@
     let poolInfo;
 
     if (chain === 'solana') {
-<<<<<<< HEAD
-      poolInfo = await fetchSolanaPoolInfo(connector, network, poolAddress, type);
-    } else if (chain === 'ethereum') {
-      poolInfo = await fetchEthereumPoolInfo(connector, network, poolAddress, type);
-
-      // For Ethereum, need to fetch fee separately for CLMM pools
-      if (type === 'clmm' && poolInfo) {
-=======
       // Import and get Solana connector instance
       const connectorModule = await import(`../connectors/${connector}/${connector}`);
       const ConnectorClass = Object.values(connectorModule).find(
@@ -104,22 +88,9 @@
 
       // For Ethereum, need to fetch fee separately
       if (poolInfo) {
->>>>>>> 32b9d854
         const ethereum = await Ethereum.getInstance(network);
         const { Contract } = await import('@ethersproject/contracts');
 
-<<<<<<< HEAD
-        return {
-          baseTokenAddress: poolInfo.baseTokenAddress,
-          quoteTokenAddress: poolInfo.quoteTokenAddress,
-          feePct: feePct,
-        };
-      } else if (type === 'amm' && poolInfo) {
-        // Default V2 fee - can be overridden per connector if needed
-        let feePct = 0.3; // Uniswap V2 default
-        if (connector === 'pancakeswap' && network === 'mainnet') {
-          feePct = 0.25; // PancakeSwap V2 on BSC
-=======
         let feePct: number;
 
         if (type === 'clmm') {
@@ -167,7 +138,6 @@
           // PancakeSwap V2 has 0.25% fee (25 basis points)
           // Since the fee isn't exposed on-chain for V2, we use the standard for each DEX
           feePct = connector === 'pancakeswap' ? 0.25 : 0.3;
->>>>>>> 32b9d854
         }
 
         return {
@@ -212,23 +182,6 @@
 
     if (!chainType) {
       throw new Error(`Unsupported connector: ${connector}`);
-<<<<<<< HEAD
-    }
-
-    // Get chain instance based on type
-    let chain: Solana | Ethereum;
-    if (chainType === 'solana') {
-      chain = await Solana.getInstance(network);
-    } else if (chainType === 'ethereum') {
-      chain = await Ethereum.getInstance(network);
-    } else {
-      throw new Error(`Unsupported chain type: ${chainType}`);
-    }
-
-    // Try to get tokens from local token list first
-    let baseToken;
-    let quoteToken;
-=======
     }
 
     // Get chain instance and tokens from local list only
@@ -237,46 +190,7 @@
     // Use local token list only - don't fetch from blockchain
     const baseToken = await chain.getToken(baseTokenAddress);
     const quoteToken = await chain.getToken(quoteTokenAddress);
->>>>>>> 32b9d854
-
-    if (chain instanceof Ethereum) {
-      baseToken = await chain.getOrFetchToken(baseTokenAddress);
-      quoteToken = await chain.getOrFetchToken(quoteTokenAddress);
-    } else {
-      baseToken = chain.getToken(baseTokenAddress);
-      quoteToken = chain.getToken(quoteTokenAddress);
-    }
-
-    // If tokens not found in local list, try TokenService.getToken as fallback
-    if (!baseToken) {
-      logger.debug(`Token ${baseTokenAddress} not in local list, trying TokenService.getToken`);
-      try {
-        const { TokenService } = await import('../services/token-service');
-        const tokenService = TokenService.getInstance();
-        const foundToken = await tokenService.getToken(chainType, network, baseTokenAddress);
-        if (foundToken) {
-          baseToken = foundToken;
-        }
-      } catch (findError) {
-        logger.debug(`Failed to find base token: ${findError.message}`);
-      }
-    }
-
-    if (!quoteToken) {
-      logger.debug(`Token ${quoteTokenAddress} not in local list, trying TokenService.getToken`);
-      try {
-        const { TokenService } = await import('../services/token-service');
-        const tokenService = TokenService.getInstance();
-        const foundToken = await tokenService.getToken(chainType, network, quoteTokenAddress);
-        if (foundToken) {
-          quoteToken = foundToken;
-        }
-      } catch (findError) {
-        logger.debug(`Failed to find quote token: ${findError.message}`);
-      }
-    }
-
-    // Return what we found (may be undefined if not found)
+
     return {
       baseSymbol: baseToken?.symbol,
       quoteSymbol: quoteToken?.symbol,
