import { FastifyPluginAsync } from 'fastify';

import { PoolService } from '../../services/pool-service';
import { GetPoolRequestSchema, PoolListResponseSchema } from '../schemas';

export const getPoolRoute: FastifyPluginAsync = async (fastify) => {
  fastify.get<{
    Params: { tradingPair: string };
    Querystring: {
      connector: string;
      network: string;
      type: string;
    };
  }>(
    '/:tradingPair',
    {
      schema: {
        description: 'Get a specific pool by trading pair',
        tags: ['/pools'],
        params: {
          type: 'object',
          properties: {
            tradingPair: {
              type: 'string',
              description: 'Trading pair (e.g., SOL-USDC, ETH-USDC)',
              examples: ['SOL-USDC', 'ETH-USDC'],
            },
          },
          required: ['tradingPair'],
        },
<<<<<<< HEAD
        querystring: Type.Object({
          connector: Type.String({
            description: 'Connector (raydium, meteora, uniswap, orca)',
            examples: ['raydium', 'meteora', 'uniswap', 'orca'],
          }),
          network: Type.String({
            description: 'Network name (mainnet, mainnet-beta, etc)',
            examples: ['mainnet', 'mainnet-beta'],
          }),
          type: Type.String({
            description: 'Pool type',
            examples: ['amm', 'clmm'],
          }),
        }),
=======
        querystring: {
          ...GetPoolRequestSchema,
          properties: {
            ...GetPoolRequestSchema.properties,
            network: {
              ...GetPoolRequestSchema.properties.network,
              default: 'mainnet-beta',
            },
          },
        },
>>>>>>> bc893acd
        response: {
          200: PoolListResponseSchema.items,
          404: {
            type: 'object',
            properties: {
              message: { type: 'string' },
            },
          },
        },
      },
    },
    async (request) => {
      const { tradingPair } = request.params;
      const { connector, network, type } = request.query;
      const poolService = PoolService.getInstance();

      try {
        // Parse trading pair (e.g., "ETH-USDC" -> ["ETH", "USDC"])
        const [baseToken, quoteToken] = tradingPair.split('-');

        if (!baseToken || !quoteToken) {
          throw new Error('Invalid trading pair format. Expected: BASE-QUOTE (e.g., ETH-USDC)');
        }

        const pool = await poolService.getPool(connector, network, type as 'amm' | 'clmm', baseToken, quoteToken);

        if (!pool) {
          throw fastify.httpErrors.notFound(`Pool for ${tradingPair} not found in ${connector} ${type} on ${network}`);
        }

        return pool;
      } catch (error) {
        if (error.statusCode === 404) {
          throw error;
        }
        throw fastify.httpErrors.badRequest(error.message);
      }
    },
  );
};<|MERGE_RESOLUTION|>--- conflicted
+++ resolved
@@ -28,22 +28,6 @@
           },
           required: ['tradingPair'],
         },
-<<<<<<< HEAD
-        querystring: Type.Object({
-          connector: Type.String({
-            description: 'Connector (raydium, meteora, uniswap, orca)',
-            examples: ['raydium', 'meteora', 'uniswap', 'orca'],
-          }),
-          network: Type.String({
-            description: 'Network name (mainnet, mainnet-beta, etc)',
-            examples: ['mainnet', 'mainnet-beta'],
-          }),
-          type: Type.String({
-            description: 'Pool type',
-            examples: ['amm', 'clmm'],
-          }),
-        }),
-=======
         querystring: {
           ...GetPoolRequestSchema,
           properties: {
@@ -54,7 +38,6 @@
             },
           },
         },
->>>>>>> bc893acd
         response: {
           200: PoolListResponseSchema.items,
           404: {
