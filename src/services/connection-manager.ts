import { Avalanche } from '../chains/avalanche/avalanche';
import { Cronos } from '../chains/cronos/cronos';
import { Ethereum } from '../chains/ethereum/ethereum';
import { BinanceSmartChain } from '../chains/binance-smart-chain/binance-smart-chain';
import { Harmony } from '../chains/harmony/harmony';
import { Polygon } from '../chains/polygon/polygon';
import { Xdc } from '../chains/xdc/xdc';
import { MadMeerkat } from '../connectors/mad_meerkat/mad_meerkat';
import { Openocean } from '../connectors/openocean/openocean';
import { Pangolin } from '../connectors/pangolin/pangolin';
import { Perp } from '../connectors/perp/perp';
import { Quickswap } from '../connectors/quickswap/quickswap';
import { PancakeSwap } from '../connectors/pancakeswap/pancakeswap';
import { Uniswap } from '../connectors/uniswap/uniswap';
import { UniswapLP } from '../connectors/uniswap/uniswap.lp';
import { VVSConnector } from '../connectors/vvs/vvs';
import { InjectiveCLOB } from '../connectors/injective/injective';
import { InjectiveClobPerp } from '../connectors/injective_perpetual/injective.perp';
import { Injective } from '../chains/injective/injective';
import { ZigZag } from '../connectors/zigzag/zigzag';
import {
  Celoish,
  CLOBish,
  Ethereumish,
  Nearish,
  Perpish,
  RefAMMish,
  Uniswapish,
  UniswapLPish,
  Xdcish,
} from './common-interfaces';
import { Traderjoe } from '../connectors/traderjoe/traderjoe';
import { Sushiswap } from '../connectors/sushiswap/sushiswap';
import { Defikingdoms } from '../connectors/defikingdoms/defikingdoms';
import { Defira } from '../connectors/defira/defira';
import { Near } from '../chains/near/near';
import { Ref } from '../connectors/ref/ref';
import { Xsswap } from '../connectors/xsswap/xsswap';
import { DexalotCLOB } from '../connectors/dexalot/dexalot';
<<<<<<< HEAD
import { Celo } from '../chains/celo/celo';
import { Ubeswap } from '../connectors/ubeswap/ubeswap';

export type ChainUnion = Ethereumish | Nearish | Injective | Xdcish | Celoish;
=======
import { Algorand } from '../chains/algorand/algorand';
import { Cosmos } from '../chains/cosmos/cosmos';
import { Tinyman } from '../connectors/tinyman/tinyman';

export type ChainUnion =
  | Algorand
  | Cosmos
  | Ethereumish
  | Nearish
  | Injective
  | Xdcish;
>>>>>>> 80f7ea87

export type Chain<T> = T extends Algorand
  ? Algorand
  : T extends Cosmos
  ? Cosmos
  : T extends Ethereumish
  ? Ethereumish
  : T extends Nearish
  ? Nearish
  : T extends Xdcish
  ? Xdcish
  : T extends Injective
  ? Injective
  : T extends Celoish
  ? Celoish
  : never;

export class UnsupportedChainException extends Error {
  constructor(message?: string) {
    message =
      message !== undefined
        ? message
        : 'Please provide a supported chain name.';
    super(message);
    this.name = 'UnsupportedChainError';
    this.stack = (<any>new Error()).stack;
  }
}

export async function getInitializedChain<T>(
  chain: string,
  network: string
): Promise<Chain<T>> {
<<<<<<< HEAD
  let chainInstance: ChainUnion;

  if (chain === 'ethereum') chainInstance = Ethereum.getInstance(network);
  else if (chain === 'avalanche')
    chainInstance = Avalanche.getInstance(network);
  else if (chain === 'polygon') chainInstance = Polygon.getInstance(network);
  else if (chain === 'xdc') chainInstance = Xdc.getInstance(network);
  else if (chain === 'harmony') chainInstance = Harmony.getInstance(network);
  else if (chain === 'near') chainInstance = Near.getInstance(network);
  else if (chain === 'celo') chainInstance = Celo.getInstance(network);
  else if (chain === 'binance-smart-chain')
    chainInstance = BinanceSmartChain.getInstance(network);
  else if (chain === 'cronos') chainInstance = Cronos.getInstance(network);
  else if (chain === 'injective')
    chainInstance = Injective.getInstance(network);
  else throw new Error('unsupported chain');
=======
  const chainInstance = getChainInstance(chain, network);

  if (chainInstance === undefined) {
    throw new UnsupportedChainException(`unsupported chain ${chain}`);
  }
>>>>>>> 80f7ea87

  if (!chainInstance.ready()) {
    await chainInstance.init();
  }

  return chainInstance as Chain<T>;
}

export function getChainInstance(
  chain: string,
  network: string
): ChainUnion | undefined {
  let connection: ChainUnion | undefined;

  if (chain === 'algorand') {
    connection = Algorand.getInstance(network);
  } else if (chain === 'ethereum') {
    connection = Ethereum.getInstance(network);
  } else if (chain === 'avalanche') {
    connection = Avalanche.getInstance(network);
  } else if (chain === 'harmony') {
    connection = Harmony.getInstance(network);
  } else if (chain === 'polygon') {
    connection = Polygon.getInstance(network);
  } else if (chain === 'cronos') {
    connection = Cronos.getInstance(network);
  } else if (chain === 'cosmos') {
    connection = Cosmos.getInstance(network);
  } else if (chain === 'near') {
    connection = Near.getInstance(network);
  } else if (chain === 'binance-smart-chain') {
    connection = BinanceSmartChain.getInstance(network);
  } else if (chain === 'xdc') {
    connection = Xdc.getInstance(network);
  } else if (chain === 'injective') {
    connection = Injective.getInstance(network);
  } else {
    connection = undefined;
  }

  return connection;
}

export type ConnectorUnion =
  | Uniswapish
  | UniswapLPish
  | Perpish
  | RefAMMish
  | CLOBish
  | ZigZag
  | InjectiveClobPerp
  | Tinyman;

export type Connector<T> = T extends Uniswapish
  ? Uniswapish
  : T extends UniswapLPish
  ? UniswapLPish
  : T extends Perpish
  ? Perpish
  : T extends RefAMMish
  ? RefAMMish
  : T extends CLOBish
  ? CLOBish
  : T extends ZigZag
  ? ZigZag
  : T extends InjectiveClobPerp
  ? InjectiveClobPerp
  : T extends Tinyman
  ? Tinyman
  : never;

export async function getConnector<T>(
  chain: string,
  network: string,
  connector: string | undefined,
  address?: string
): Promise<Connector<T>> {
  let connectorInstance: ConnectorUnion;

  if (
    (chain === 'ethereum' || chain === 'polygon') &&
    connector === 'uniswap'
  ) {
    connectorInstance = Uniswap.getInstance(chain, network);
  } else if (chain === 'polygon' && connector === 'quickswap') {
    connectorInstance = Quickswap.getInstance(chain, network);
  } else if (
    (chain === 'ethereum' || chain === 'polygon') &&
    connector === 'uniswapLP'
  ) {
    connectorInstance = UniswapLP.getInstance(chain, network);
  } else if (chain === 'ethereum' && connector === 'perp') {
    connectorInstance = Perp.getInstance(chain, network, address);
  } else if (chain === 'avalanche' && connector === 'pangolin') {
    connectorInstance = Pangolin.getInstance(chain, network);
  } else if (connector === 'openocean') {
    connectorInstance = Openocean.getInstance(chain, network);
  } else if (chain === 'avalanche' && connector === 'traderjoe') {
    connectorInstance = Traderjoe.getInstance(chain, network);
  } else if (chain === 'harmony' && connector === 'defikingdoms') {
    connectorInstance = Defikingdoms.getInstance(chain, network);
  } else if (chain === 'harmony' && connector === 'defira') {
    connectorInstance = Defira.getInstance(chain, network);
  } else if (chain === 'cronos' && connector === 'mad_meerkat') {
    connectorInstance = MadMeerkat.getInstance(chain, network);
  } else if (chain === 'cronos' && connector === 'vvs') {
    connectorInstance = VVSConnector.getInstance(chain, network);
  } else if (chain === 'near' && connector === 'ref') {
    connectorInstance = Ref.getInstance(chain, network);
  } else if (chain === 'binance-smart-chain' && connector === 'pancakeswap') {
    connectorInstance = PancakeSwap.getInstance(chain, network);
  } else if (connector === 'sushiswap') {
    connectorInstance = Sushiswap.getInstance(chain, network);
  } else if (chain === 'injective' && connector === 'injective_perpetual') {
    connectorInstance = InjectiveClobPerp.getInstance(chain, network);
  } else if (chain === 'xdc' && connector === 'xsswap') {
    connectorInstance = Xsswap.getInstance(chain, network);
  } else if (chain === 'injective' && connector === 'injective') {
    connectorInstance = InjectiveCLOB.getInstance(chain, network);
  } else if (chain === 'avalanche' && connector === 'dexalot') {
    connectorInstance = DexalotCLOB.getInstance(network);
  } else if (chain === 'ethereum' && connector === 'zigzag') {
    connectorInstance = ZigZag.getInstance(network);
<<<<<<< HEAD
  } else if (chain === 'celo' && connector === 'ubeswap') {
    connectorInstance = Ubeswap.getInstance(chain, network);
=======
  } else if (chain == 'algorand' && connector == 'tinyman') {
    connectorInstance = Tinyman.getInstance(network);
>>>>>>> 80f7ea87
  } else {
    throw new Error('unsupported chain or connector');
  }

  if (!connectorInstance.ready()) {
    await connectorInstance.init();
  }

  return connectorInstance as Connector<T>;
}<|MERGE_RESOLUTION|>--- conflicted
+++ resolved
@@ -19,7 +19,6 @@
 import { Injective } from '../chains/injective/injective';
 import { ZigZag } from '../connectors/zigzag/zigzag';
 import {
-  Celoish,
   CLOBish,
   Ethereumish,
   Nearish,
@@ -37,12 +36,6 @@
 import { Ref } from '../connectors/ref/ref';
 import { Xsswap } from '../connectors/xsswap/xsswap';
 import { DexalotCLOB } from '../connectors/dexalot/dexalot';
-<<<<<<< HEAD
-import { Celo } from '../chains/celo/celo';
-import { Ubeswap } from '../connectors/ubeswap/ubeswap';
-
-export type ChainUnion = Ethereumish | Nearish | Injective | Xdcish | Celoish;
-=======
 import { Algorand } from '../chains/algorand/algorand';
 import { Cosmos } from '../chains/cosmos/cosmos';
 import { Tinyman } from '../connectors/tinyman/tinyman';
@@ -54,7 +47,6 @@
   | Nearish
   | Injective
   | Xdcish;
->>>>>>> 80f7ea87
 
 export type Chain<T> = T extends Algorand
   ? Algorand
@@ -68,8 +60,6 @@
   ? Xdcish
   : T extends Injective
   ? Injective
-  : T extends Celoish
-  ? Celoish
   : never;
 
 export class UnsupportedChainException extends Error {
@@ -88,30 +78,11 @@
   chain: string,
   network: string
 ): Promise<Chain<T>> {
-<<<<<<< HEAD
-  let chainInstance: ChainUnion;
-
-  if (chain === 'ethereum') chainInstance = Ethereum.getInstance(network);
-  else if (chain === 'avalanche')
-    chainInstance = Avalanche.getInstance(network);
-  else if (chain === 'polygon') chainInstance = Polygon.getInstance(network);
-  else if (chain === 'xdc') chainInstance = Xdc.getInstance(network);
-  else if (chain === 'harmony') chainInstance = Harmony.getInstance(network);
-  else if (chain === 'near') chainInstance = Near.getInstance(network);
-  else if (chain === 'celo') chainInstance = Celo.getInstance(network);
-  else if (chain === 'binance-smart-chain')
-    chainInstance = BinanceSmartChain.getInstance(network);
-  else if (chain === 'cronos') chainInstance = Cronos.getInstance(network);
-  else if (chain === 'injective')
-    chainInstance = Injective.getInstance(network);
-  else throw new Error('unsupported chain');
-=======
   const chainInstance = getChainInstance(chain, network);
 
   if (chainInstance === undefined) {
     throw new UnsupportedChainException(`unsupported chain ${chain}`);
   }
->>>>>>> 80f7ea87
 
   if (!chainInstance.ready()) {
     await chainInstance.init();
@@ -235,13 +206,8 @@
     connectorInstance = DexalotCLOB.getInstance(network);
   } else if (chain === 'ethereum' && connector === 'zigzag') {
     connectorInstance = ZigZag.getInstance(network);
-<<<<<<< HEAD
-  } else if (chain === 'celo' && connector === 'ubeswap') {
-    connectorInstance = Ubeswap.getInstance(chain, network);
-=======
   } else if (chain == 'algorand' && connector == 'tinyman') {
     connectorInstance = Tinyman.getInstance(network);
->>>>>>> 80f7ea87
   } else {
     throw new Error('unsupported chain or connector');
   }
