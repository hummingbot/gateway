--- conflicted
+++ resolved
@@ -42,11 +42,8 @@
 import { KujiraCLOB } from '../connectors/kujira/kujira';
 import { PancakeswapLP } from '../connectors/pancakeswap/pancakeswap.lp';
 import { XRPLCLOB } from '../connectors/xrpl/xrpl';
-<<<<<<< HEAD
+import { QuipuSwap } from '../connectors/quipuswap/quipuswap';
 import { Carbonamm } from '../connectors/carbon/carbonAMM';
-=======
-import { QuipuSwap } from '../connectors/quipuswap/quipuswap';
->>>>>>> aa585d54
 
 export type ChainUnion =
   | Algorand
@@ -236,16 +233,11 @@
     connector === 'curve'
   ) {
     connectorInstance = Curve.getInstance(chain, network);
-<<<<<<< HEAD
+  } else if (chain === 'tezos' && connector === 'quipuswap') {
+    connectorInstance = QuipuSwap.getInstance(network);
   } else if (chain === 'ethereum' && connector === 'carbonamm') {
     connectorInstance = Carbonamm.getInstance(chain, network);
   } else {
-=======
-  } else if (chain === 'tezos' && connector === 'quipuswap') {
-    connectorInstance = QuipuSwap.getInstance(network);
-  }
-  else {
->>>>>>> aa585d54
     throw new Error('unsupported chain or connector');
   }
 
