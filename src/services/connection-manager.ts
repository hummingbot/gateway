import { Avalanche } from '../chains/avalanche/avalanche';
import { Celo } from '../chains/celo/celo';
import { Cronos } from '../chains/cronos/cronos';
import { Ethereum } from '../chains/ethereum/ethereum';
import { BinanceSmartChain } from '../chains/binance-smart-chain/binance-smart-chain';
import { Harmony } from '../chains/harmony/harmony';
import { Polygon } from '../chains/polygon/polygon';
import { Xdc } from '../chains/xdc/xdc';
import { Tezos } from '../chains/tezos/tezos';
import { Telos } from '../chains/telos/telos';
import { Osmosis } from '../chains/osmosis/osmosis';
import { XRPL, XRPLish } from '../chains/xrpl/xrpl';
import { MadMeerkat } from '../connectors/mad_meerkat/mad_meerkat';
import { Openocean } from '../connectors/openocean/openocean';
import { Pangolin } from '../connectors/pangolin/pangolin';
import { Perp } from '../connectors/perp/perp';
import { Quickswap } from '../connectors/quickswap/quickswap';
import { PancakeSwap } from '../connectors/pancakeswap/pancakeswap';
import { Uniswap } from '../connectors/uniswap/uniswap';
import { UniswapLP } from '../connectors/uniswap/uniswap.lp';
import { VVSConnector } from '../connectors/vvs/vvs';
import {
  CLOBish,
  Ethereumish,
  Nearish,
  Perpish,
  RefAMMish,
  Uniswapish,
  UniswapLPish,
  Xdcish,
  Tezosish,
} from './common-interfaces';
import { Traderjoe } from '../connectors/traderjoe/traderjoe';
import { Sushiswap } from '../connectors/sushiswap/sushiswap';
import { Near } from '../chains/near/near';
import { Ref } from '../connectors/ref/ref';
import { Xsswap } from '../connectors/xsswap/xsswap';
import { DexalotCLOB } from '../connectors/dexalot/dexalot';
import { Algorand } from '../chains/algorand/algorand';
import { Cosmos } from '../chains/cosmos/cosmos';
import { Tinyman } from '../connectors/tinyman/tinyman';
import { Plenty } from '../connectors/plenty/plenty';
import { Curve } from '../connectors/curve/curve';
import { Kujira } from '../chains/kujira/kujira';
import { KujiraCLOB } from '../connectors/kujira/kujira';
import { PancakeswapLP } from '../connectors/pancakeswap/pancakeswap.lp';
import { XRPLCLOB } from '../connectors/xrpl/xrpl';
import { Carbonamm } from '../connectors/carbon/carbonAMM';
import { Balancer } from '../connectors/balancer/balancer';
import { RubiconCLOB } from '../connectors/rubicon/rubicon';

export type ChainUnion =
  | Algorand
  | Cosmos
  | Ethereumish
  | Nearish
  | Xdcish
  | Tezosish
  | XRPLish
  | Kujira
  | Osmosis;

export type Chain<T> = T extends Algorand
  ? Algorand
  : T extends Cosmos
    ? Cosmos
    : T extends Ethereumish
      ? Ethereumish
      : T extends Nearish
        ? Nearish
        : T extends Xdcish
          ? Xdcish
          : T extends Tezosish
            ? Tezosish
            : T extends XRPLish
              ? XRPLish
              : T extends KujiraCLOB
                ? KujiraCLOB
                : T extends Osmosis
                  ? Osmosis
                  : never;

export class UnsupportedChainException extends Error {
  constructor(message?: string) {
    message =
      message !== undefined
        ? message
        : 'Please provide a supported chain name.';
    super(message);
    this.name = 'UnsupportedChainError';
    this.stack = (<any>new Error()).stack;
  }
}

export async function getInitializedChain<T>(
  chain: string,
  network: string,
): Promise<Chain<T>> {
  const chainInstance = await getChainInstance(chain, network);

  if (chainInstance === undefined) {
    throw new UnsupportedChainException(`unsupported chain ${chain}`);
  }

  if (!chainInstance.ready()) {
    await chainInstance.init();
  }

  return chainInstance as Chain<T>;
}

export async function getChainInstance(
  chain: string,
  network: string,
): Promise<ChainUnion | undefined> {
  let connection: ChainUnion | undefined;

  if (chain === 'algorand') {
    connection = Algorand.getInstance(network);
  } else if (chain === 'ethereum') {
    connection = Ethereum.getInstance(network);
  } else if (chain === 'avalanche') {
    connection = Avalanche.getInstance(network);
  } else if (chain === 'harmony') {
    connection = Harmony.getInstance(network);
  } else if (chain === 'polygon') {
    connection = Polygon.getInstance(network);
  } else if (chain === 'cronos') {
    connection = Cronos.getInstance(network);
  } else if (chain === 'cosmos') {
    connection = Cosmos.getInstance(network);
  } else if (chain === 'celo') {
    connection = Celo.getInstance(network);
  } else if (chain === 'osmosis') {
    connection = Osmosis.getInstance(network);
  } else if (chain === 'near') {
    connection = Near.getInstance(network);
  } else if (chain === 'binance-smart-chain') {
    connection = BinanceSmartChain.getInstance(network);
  } else if (chain === 'xdc') {
    connection = Xdc.getInstance(network);
  } else if (chain === 'tezos') {
    connection = Tezos.getInstance(network);
  } else if (chain === 'xrpl') {
    connection = XRPL.getInstance(network);
  } else if (chain === 'kujira') {
    connection = Kujira.getInstance(network);
  } else if (chain === 'telos') {
    connection = Telos.getInstance(network);
  } else {
    connection = undefined;
  }

  return connection;
}

export type ConnectorUnion =
  | Uniswapish
  | UniswapLPish
  | Perpish
  | RefAMMish
  | CLOBish
  | Tinyman
  | Plenty
  | XRPLCLOB
  | Curve
  | KujiraCLOB

export type Connector<T> = T extends Uniswapish
  ? Uniswapish
  : T extends UniswapLPish
    ? UniswapLPish
    : T extends Perpish
      ? Perpish
      : T extends RefAMMish
        ? RefAMMish
        : T extends CLOBish
          ? CLOBish
          : T extends Tinyman
            ? Tinyman
            : T extends Plenty
              ? Plenty
              : T extends XRPLish
                ? XRPLCLOB
                : T extends KujiraCLOB
                  ? KujiraCLOB
                    : never;

export async function getConnector<T>(
  chain: string,
  network: string,
  connector: string | undefined,
  address?: string,
): Promise<Connector<T>> {
  let connectorInstance: ConnectorUnion;

  if (connector === 'uniswap') {
    connectorInstance = Uniswap.getInstance(chain, network);
  } else if (connector === 'uniswapLP') {
    connectorInstance = UniswapLP.getInstance(chain, network);
  } else if (connector === 'quickswap') {
    connectorInstance = Quickswap.getInstance(chain, network);
  } else if (connector === 'perp') {
    connectorInstance = Perp.getInstance(chain, network, address);
  } else if (connector === 'pangolin') {
    connectorInstance = Pangolin.getInstance(chain, network);
  } else if (connector === 'openocean') {
    connectorInstance = Openocean.getInstance(chain, network);
  } else if (connector === 'traderjoe') {
    connectorInstance = Traderjoe.getInstance(chain, network);
  } else if (connector === 'mad_meerkat') {
    connectorInstance = MadMeerkat.getInstance(chain, network);
  } else if (connector === 'vvs') {
    connectorInstance = VVSConnector.getInstance(chain, network);
  } else if (connector === 'ref') {
    connectorInstance = Ref.getInstance(chain, network);
  } else if (connector === 'pancakeswap') {
    connectorInstance = PancakeSwap.getInstance(chain, network);
  } else if (connector === 'pancakeswapLP') {
    connectorInstance = PancakeswapLP.getInstance(chain, network);
  } else if (connector === 'sushiswap') {
    connectorInstance = Sushiswap.getInstance(chain, network);
  } else if (connector === 'xsswap') {
    connectorInstance = Xsswap.getInstance(chain, network);
  } else if (connector === 'xrpl') {
    connectorInstance = XRPLCLOB.getInstance(chain, network);
  } else if (connector === 'kujira') {
    connectorInstance = KujiraCLOB.getInstance(chain, network);
  } else if (connector === 'curve') {
    connectorInstance = Curve.getInstance(chain, network);
  } else if (connector === 'balancer') {
    connectorInstance = Balancer.getInstance(chain, network);
  } else if (connector === 'carbonamm') {
    connectorInstance = Carbonamm.getInstance(chain, network);
<<<<<<< HEAD
  } else if (chain === 'ethereum' && connector === 'rubicon') {
    connectorInstance = RubiconCLOB.getInstance(chain, network);
=======
  } else if (connector === 'dexalot') {
    connectorInstance = DexalotCLOB.getInstance(network);
  } else if (connector == 'tinyman') {
    connectorInstance = Tinyman.getInstance(network);
  } else if (connector === 'plenty') {
    connectorInstance = Plenty.getInstance(network);
>>>>>>> 8153070a
  } else {
    throw new Error('unsupported chain or connector');
  }

  if (!connectorInstance.ready()) {
    await connectorInstance.init();
  }

  return connectorInstance as Connector<T>;
}<|MERGE_RESOLUTION|>--- conflicted
+++ resolved
@@ -232,17 +232,14 @@
     connectorInstance = Balancer.getInstance(chain, network);
   } else if (connector === 'carbonamm') {
     connectorInstance = Carbonamm.getInstance(chain, network);
-<<<<<<< HEAD
   } else if (chain === 'ethereum' && connector === 'rubicon') {
     connectorInstance = RubiconCLOB.getInstance(chain, network);
-=======
   } else if (connector === 'dexalot') {
     connectorInstance = DexalotCLOB.getInstance(network);
   } else if (connector == 'tinyman') {
     connectorInstance = Tinyman.getInstance(network);
   } else if (connector === 'plenty') {
     connectorInstance = Plenty.getInstance(network);
->>>>>>> 8153070a
   } else {
     throw new Error('unsupported chain or connector');
   }
