import { Avalanche } from '../chains/avalanche/avalanche';
import { Cronos } from '../chains/cronos/cronos';
import { Ethereum } from '../chains/ethereum/ethereum';
import { BinanceSmartChain } from '../chains/binance-smart-chain/binance-smart-chain';
import { Harmony } from '../chains/harmony/harmony';
import { Polygon } from '../chains/polygon/polygon';
import { Xdc } from '../chains/xdc/xdc';
import { Tezos } from '../chains/tezos/tezos';
import { XRPL, XRPLish } from '../chains/xrpl/xrpl';
import { MadMeerkat } from '../connectors/mad_meerkat/mad_meerkat';
import { Openocean } from '../connectors/openocean/openocean';
import { Pangolin } from '../connectors/pangolin/pangolin';
import { Perp } from '../connectors/perp/perp';
import { Quickswap } from '../connectors/quickswap/quickswap';
import { PancakeSwap } from '../connectors/pancakeswap/pancakeswap';
import { Uniswap } from '../connectors/uniswap/uniswap';
import { UniswapLP } from '../connectors/uniswap/uniswap.lp';
import { VVSConnector } from '../connectors/vvs/vvs';
import {
  CLOBish,
  Ethereumish,
  Nearish,
  Perpish,
  RefAMMish,
  Uniswapish,
  UniswapLPish,
  Xdcish,
  Tezosish,
} from './common-interfaces';
import { Traderjoe } from '../connectors/traderjoe/traderjoe';
import { Sushiswap } from '../connectors/sushiswap/sushiswap';
import { Near } from '../chains/near/near';
import { Ref } from '../connectors/ref/ref';
import { Xsswap } from '../connectors/xsswap/xsswap';
import { DexalotCLOB } from '../connectors/dexalot/dexalot';
import { Algorand } from '../chains/algorand/algorand';
import { Cosmos } from '../chains/cosmos/cosmos';
import { Tinyman } from '../connectors/tinyman/tinyman';
import { Plenty } from '../connectors/plenty/plenty';
import { Curve } from '../connectors/curve/curve';
import { Kujira } from '../chains/kujira/kujira';
import { KujiraCLOB } from '../connectors/kujira/kujira';
import { PancakeswapLP } from '../connectors/pancakeswap/pancakeswap.lp';
import { XRPLCLOB } from '../connectors/xrpl/xrpl';
<<<<<<< HEAD
import { NftPerp } from '../connectors/nftperp/nftperp';
=======
import { QuipuSwap } from '../connectors/quipuswap/quipuswap';
>>>>>>> c7de5384

export type ChainUnion =
  | Algorand
  | Cosmos
  | Ethereumish
  | Nearish
  | Xdcish
  | Tezosish
  | XRPLish
  | Kujira;

export type Chain<T> = T extends Algorand
  ? Algorand
  : T extends Cosmos
  ? Cosmos
  : T extends Ethereumish
  ? Ethereumish
  : T extends Nearish
  ? Nearish
  : T extends Xdcish
  ? Xdcish
  : T extends Tezosish
  ? Tezosish
  : T extends XRPLish
  ? XRPLish
  : T extends KujiraCLOB
  ? KujiraCLOB
  : never;

export class UnsupportedChainException extends Error {
  constructor(message?: string) {
    message =
      message !== undefined
        ? message
        : 'Please provide a supported chain name.';
    super(message);
    this.name = 'UnsupportedChainError';
    this.stack = (<any>new Error()).stack;
  }
}

export async function getInitializedChain<T>(
  chain: string,
  network: string
): Promise<Chain<T>> {
  const chainInstance = await getChainInstance(chain, network);

  if (chainInstance === undefined) {
    throw new UnsupportedChainException(`unsupported chain ${chain}`);
  }

  if (!chainInstance.ready()) {
    await chainInstance.init();
  }

  return chainInstance as Chain<T>;
}

export async function getChainInstance(
  chain: string,
  network: string
): Promise<ChainUnion | undefined> {
  let connection: ChainUnion | undefined;

  if (chain === 'algorand') {
    connection = Algorand.getInstance(network);
  } else if (chain === 'ethereum') {
    connection = Ethereum.getInstance(network);
  } else if (chain === 'avalanche') {
    connection = Avalanche.getInstance(network);
  } else if (chain === 'harmony') {
    connection = Harmony.getInstance(network);
  } else if (chain === 'polygon') {
    connection = Polygon.getInstance(network);
  } else if (chain === 'cronos') {
    connection = Cronos.getInstance(network);
  } else if (chain === 'cosmos') {
    connection = Cosmos.getInstance(network);
  } else if (chain === 'near') {
    connection = Near.getInstance(network);
  } else if (chain === 'binance-smart-chain') {
    connection = BinanceSmartChain.getInstance(network);
  } else if (chain === 'xdc') {
    connection = Xdc.getInstance(network);
  } else if (chain === 'tezos') {
    connection = Tezos.getInstance(network);
  } else if (chain === 'xrpl') {
    connection = XRPL.getInstance(network);
  } else if (chain === 'kujira') {
    connection = Kujira.getInstance(network);
  } else {
    connection = undefined;
  }

  return connection;
}

export type ConnectorUnion =
  | Uniswapish
  | UniswapLPish
  | Perpish
  | RefAMMish
  | CLOBish
  | Tinyman
  | Plenty
  | XRPLCLOB
  | Curve
  | KujiraCLOB
<<<<<<< HEAD
  | NftPerp;
=======
  | QuipuSwap;
>>>>>>> c7de5384

export type Connector<T> = T extends Uniswapish
  ? Uniswapish
  : T extends UniswapLPish
  ? UniswapLPish
  : T extends Perpish
  ? Perpish
  : T extends RefAMMish
  ? RefAMMish
  : T extends CLOBish
  ? CLOBish
  : T extends Tinyman
  ? Tinyman
  : T extends Plenty
  ? Plenty
  : T extends XRPLish
  ? XRPLCLOB
  : T extends KujiraCLOB
  ? KujiraCLOB
  : T extends QuipuSwap
  ? QuipuSwap
  : never;

export async function getConnector<T>(
  chain: string,
  network: string,
  connector: string | undefined,
  address?: string
): Promise<Connector<T>> {
  let connectorInstance: ConnectorUnion;

  if (
    (chain === 'ethereum' || chain === 'polygon') &&
    connector === 'uniswap'
  ) {
    connectorInstance = Uniswap.getInstance(chain, network);
  } else if (chain === 'polygon' && connector === 'quickswap') {
    connectorInstance = Quickswap.getInstance(chain, network);
  } else if (
    (chain === 'ethereum' || chain === 'polygon') &&
    connector === 'uniswapLP'
  ) {
    connectorInstance = UniswapLP.getInstance(chain, network);
  } else if (chain === 'ethereum' && connector === 'perp') {
    connectorInstance = Perp.getInstance(chain, network, address);
  } else if (chain === 'avalanche' && connector === 'pangolin') {
    connectorInstance = Pangolin.getInstance(chain, network);
  } else if (connector === 'openocean') {
    connectorInstance = Openocean.getInstance(chain, network);
  } else if (chain === 'avalanche' && connector === 'traderjoe') {
    connectorInstance = Traderjoe.getInstance(chain, network);
  } else if (chain === 'cronos' && connector === 'mad_meerkat') {
    connectorInstance = MadMeerkat.getInstance(chain, network);
  } else if (chain === 'cronos' && connector === 'vvs') {
    connectorInstance = VVSConnector.getInstance(chain, network);
  } else if (chain === 'near' && connector === 'ref') {
    connectorInstance = Ref.getInstance(chain, network);
  } else if (chain === 'binance-smart-chain' && connector === 'pancakeswap') {
    connectorInstance = PancakeSwap.getInstance(chain, network);
  } else if (chain === 'binance-smart-chain' && connector === 'pancakeswapLP') {
    connectorInstance = PancakeswapLP.getInstance(chain, network);
  } else if (connector === 'sushiswap') {
    connectorInstance = Sushiswap.getInstance(chain, network);
  } else if (chain === 'xdc' && connector === 'xsswap') {
    connectorInstance = Xsswap.getInstance(chain, network);
  } else if (chain === 'avalanche' && connector === 'dexalot') {
    connectorInstance = DexalotCLOB.getInstance(network);
  } else if (chain == 'algorand' && connector == 'tinyman') {
    connectorInstance = Tinyman.getInstance(network);
  } else if (chain === 'tezos' && connector === 'plenty') {
    connectorInstance = Plenty.getInstance(network);
  } else if (chain === 'xrpl' && connector === 'xrpl') {
    connectorInstance = XRPLCLOB.getInstance(chain, network);
  } else if (chain === 'kujira' && connector === 'kujira') {
    connectorInstance = KujiraCLOB.getInstance(chain, network);
  } else if (
    (chain === 'ethereum' || chain === 'polygon') &&
    connector === 'curve'
  ) {
    connectorInstance = Curve.getInstance(chain, network);
<<<<<<< HEAD
  } else if (chain === 'ethereum' && network === 'arbitrum' && connector === 'nftperp') {
    connectorInstance = NftPerp.getInstance(chain, network);
=======
  } else if (chain === 'tezos' && connector === 'quipuswap') {
    connectorInstance = QuipuSwap.getInstance(network);
>>>>>>> c7de5384
  }
  else {
    throw new Error('unsupported chain or connector');
  }

  if (!connectorInstance.ready()) {
    await connectorInstance.init();
  }

  return connectorInstance as Connector<T>;
}<|MERGE_RESOLUTION|>--- conflicted
+++ resolved
@@ -42,11 +42,8 @@
 import { KujiraCLOB } from '../connectors/kujira/kujira';
 import { PancakeswapLP } from '../connectors/pancakeswap/pancakeswap.lp';
 import { XRPLCLOB } from '../connectors/xrpl/xrpl';
-<<<<<<< HEAD
 import { NftPerp } from '../connectors/nftperp/nftperp';
-=======
 import { QuipuSwap } from '../connectors/quipuswap/quipuswap';
->>>>>>> c7de5384
 
 export type ChainUnion =
   | Algorand
@@ -155,11 +152,8 @@
   | XRPLCLOB
   | Curve
   | KujiraCLOB
-<<<<<<< HEAD
-  | NftPerp;
-=======
+  | NftPerp
   | QuipuSwap;
->>>>>>> c7de5384
 
 export type Connector<T> = T extends Uniswapish
   ? Uniswapish
@@ -240,13 +234,10 @@
     connector === 'curve'
   ) {
     connectorInstance = Curve.getInstance(chain, network);
-<<<<<<< HEAD
   } else if (chain === 'ethereum' && network === 'arbitrum' && connector === 'nftperp') {
     connectorInstance = NftPerp.getInstance(chain, network);
-=======
   } else if (chain === 'tezos' && connector === 'quipuswap') {
     connectorInstance = QuipuSwap.getInstance(network);
->>>>>>> c7de5384
   }
   else {
     throw new Error('unsupported chain or connector');
