import { Avalanche } from '../chains/avalanche/avalanche';
import { Celo } from '../chains/celo/celo';
import { Cronos } from '../chains/cronos/cronos';
import { Ethereum } from '../chains/ethereum/ethereum';
import { BinanceSmartChain } from '../chains/binance-smart-chain/binance-smart-chain';
import { Harmony } from '../chains/harmony/harmony';
import { Polygon } from '../chains/polygon/polygon';
import { Xdc } from '../chains/xdc/xdc';
import { Tezos } from '../chains/tezos/tezos';
import { Telos } from '../chains/telos/telos';
import { Osmosis } from '../chains/osmosis/osmosis';
<<<<<<< HEAD
import { XRPL, XRPLish } from '../chains/xrpl/xrpl';
import { Ergo } from '../chains/ergo/ergo';
=======
>>>>>>> 240b51c2
import { MadMeerkat } from '../connectors/mad_meerkat/mad_meerkat';
import { Openocean } from '../connectors/openocean/openocean';
import { Pangolin } from '../connectors/pangolin/pangolin';
import { Quickswap } from '../connectors/quickswap/quickswap';
import { PancakeSwap } from '../connectors/pancakeswap/pancakeswap';
import { Uniswap } from '../connectors/uniswap/uniswap';
import { UniswapLP } from '../connectors/uniswap/uniswap.lp';
import { VVSConnector } from '../connectors/vvs/vvs';
import {
  Ethereumish,
  Uniswapish,
  UniswapLPish,
  Xdcish,
  Tezosish,
} from './common-interfaces';
import { Traderjoe } from '../connectors/traderjoe/traderjoe';
import { Sushiswap } from '../connectors/sushiswap/sushiswap';
import { Xsswap } from '../connectors/xsswap/xsswap';
import { Algorand } from '../chains/algorand/algorand';
import { Cosmos } from '../chains/cosmos/cosmos';
import { Tinyman } from '../connectors/tinyman/tinyman';
import { Plenty } from '../connectors/plenty/plenty';
import { Curve } from '../connectors/curve/curve';
import { PancakeswapLP } from '../connectors/pancakeswap/pancakeswap.lp';
import { Carbonamm } from '../connectors/carbon/carbonAMM';
import { Spectrum } from '../connectors/spectrum/spectrum';
import { Balancer } from '../connectors/balancer/balancer';
import { ETCSwapLP } from '../connectors/etcswap/etcswap.lp';
import { EthereumClassicChain } from '../chains/ethereum-classic/ethereum-classic';
import { ETCSwap } from '../connectors/etcswap/etcswap';

export type ChainUnion =
  | Algorand
  | Cosmos
  | Ethereumish
  | Xdcish
  | Tezosish
<<<<<<< HEAD
  | XRPLish
  | Kujira
  | Osmosis
  | Ergo;
=======
  | Osmosis;
>>>>>>> 240b51c2

export type Chain<T> = T extends Algorand
  ? Algorand
  : T extends Cosmos
    ? Cosmos
    : T extends Ethereumish
      ? Ethereumish
        : T extends Xdcish
          ? Xdcish
            : T extends Tezosish
              ? Tezosish
                : T extends Osmosis
                  ? Osmosis
                  : T extends Ergo
                    ? Ergo
                    : never;

export class UnsupportedChainException extends Error {
  constructor(message?: string) {
    message =
      message !== undefined
        ? message
        : 'Please provide a supported chain name.';
    super(message);
    this.name = 'UnsupportedChainError';
    this.stack = (<any>new Error()).stack;
  }
}

export async function getInitializedChain<T>(
  chain: string,
  network: string,
): Promise<Chain<T>> {
  const chainInstance = await getChainInstance(chain, network);

  if (chainInstance === undefined) {
    throw new UnsupportedChainException(`unsupported chain ${chain}`);
  }

  if (!chainInstance.ready()) {
    await chainInstance.init();
  }

  return chainInstance as Chain<T>;
}

export async function getChainInstance(
  chain: string,
  network: string,
): Promise<ChainUnion | undefined> {
  let connection: ChainUnion | undefined;

  if (chain === 'algorand') {
    connection = Algorand.getInstance(network);
  } else if (chain === 'ethereum') {
    connection = Ethereum.getInstance(network);
  } else if (chain === 'avalanche') {
    connection = Avalanche.getInstance(network);
  } else if (chain === 'harmony') {
    connection = Harmony.getInstance(network);
  } else if (chain === 'polygon') {
    connection = Polygon.getInstance(network);
  } else if (chain === 'cronos') {
    connection = Cronos.getInstance(network);
  } else if (chain === 'cosmos') {
    connection = Cosmos.getInstance(network);
  } else if (chain === 'celo') {
    connection = Celo.getInstance(network);
  } else if (chain === 'osmosis') {
    connection = Osmosis.getInstance(network);
  } else if (chain === 'binance-smart-chain') {
    connection = BinanceSmartChain.getInstance(network);
  } else if (chain === 'xdc') {
    connection = Xdc.getInstance(network);
  } else if (chain === 'tezos') {
    connection = Tezos.getInstance(network);
<<<<<<< HEAD
  } else if (chain === 'xrpl') {
    connection = XRPL.getInstance(network);
  } else if (chain === 'kujira') {
    connection = Kujira.getInstance(network);
  } else if (chain === 'ergo') {
    connection = Ergo.getInstance(network);
=======
  } else if (chain === 'telos') {
    connection = Telos.getInstance(network);
  } else if (chain === 'ethereum-classic') {
    connection = EthereumClassicChain.getInstance(network);
>>>>>>> 240b51c2
  } else {
    connection = undefined;
  }

  return connection;
}

export type ConnectorUnion =
  | Uniswapish
  | UniswapLPish
  | Tinyman
  | Plenty
  | Curve
<<<<<<< HEAD
  | KujiraCLOB
  | QuipuSwap
  | Spectrum;
=======
>>>>>>> 240b51c2

export type Connector<T> = T extends Uniswapish
  ? Uniswapish
  : T extends UniswapLPish
    ? UniswapLPish
<<<<<<< HEAD
    : T extends Perpish
      ? Perpish
      : T extends RefAMMish
        ? RefAMMish
        : T extends CLOBish
          ? CLOBish
          : T extends Tinyman
            ? Tinyman
            : T extends Plenty
              ? Plenty
              : T extends XRPLish
                ? XRPLCLOB
                : T extends KujiraCLOB
                  ? KujiraCLOB
                  : T extends QuipuSwap
                    ? QuipuSwap
                    : T extends Spectrum
                      ? Spectrum
                      : never;
=======
      : T extends Tinyman
        ? Tinyman
          : T extends Plenty
            ? Plenty
              : never;
>>>>>>> 240b51c2

export async function getConnector<T>(
  chain: string,
  network: string,
  connector: string | undefined,
): Promise<Connector<T>> {
  let connectorInstance: ConnectorUnion;

  if (connector === 'uniswap') {
    connectorInstance = Uniswap.getInstance(chain, network);
  } else if (connector === 'uniswapLP') {
    connectorInstance = UniswapLP.getInstance(chain, network);
  } else if (connector === 'quickswap') {
    connectorInstance = Quickswap.getInstance(chain, network);
  } else if (connector === 'pangolin') {
    connectorInstance = Pangolin.getInstance(chain, network);
  } else if (connector === 'openocean') {
    connectorInstance = Openocean.getInstance(chain, network);
  } else if (connector === 'traderjoe') {
    connectorInstance = Traderjoe.getInstance(chain, network);
  } else if (connector === 'mad_meerkat') {
    connectorInstance = MadMeerkat.getInstance(chain, network);
  } else if (connector === 'vvs') {
    connectorInstance = VVSConnector.getInstance(chain, network);
  } else if (connector === 'pancakeswap') {
    connectorInstance = PancakeSwap.getInstance(chain, network);
  } else if (connector === 'pancakeswapLP') {
    connectorInstance = PancakeswapLP.getInstance(chain, network);
  } else if (connector === 'sushiswap') {
    connectorInstance = Sushiswap.getInstance(chain, network);
  } else if (connector === 'xsswap') {
    connectorInstance = Xsswap.getInstance(chain, network);
  } else if (connector === 'curve') {
    connectorInstance = Curve.getInstance(chain, network);
  } else if (connector === 'balancer') {
    connectorInstance = Balancer.getInstance(chain, network);
  } else if (connector === 'carbonamm') {
    connectorInstance = Carbonamm.getInstance(chain, network);
<<<<<<< HEAD
  } else if (chain === 'ergo' && connector === 'spectrum') {
    connectorInstance = Spectrum.getInstance(chain, network);
=======
  } else if (connector == 'tinyman') {
    connectorInstance = Tinyman.getInstance(network);
  } else if (connector === 'plenty') {
    connectorInstance = Plenty.getInstance(network);
  } else if (chain === 'ethereum-classic' && connector === 'etcswap') {
    connectorInstance = ETCSwap.getInstance(chain, network);
  } else if (chain === 'ethereum-classic' && connector === 'etcswapLP') {
    connectorInstance = ETCSwapLP.getInstance(chain, network);
>>>>>>> 240b51c2
  } else {
    throw new Error('unsupported chain or connector');
  }

  if (!connectorInstance.ready()) {
    await connectorInstance.init();
  }

  return connectorInstance as Connector<T>;
}<|MERGE_RESOLUTION|>--- conflicted
+++ resolved
@@ -9,11 +9,8 @@
 import { Tezos } from '../chains/tezos/tezos';
 import { Telos } from '../chains/telos/telos';
 import { Osmosis } from '../chains/osmosis/osmosis';
-<<<<<<< HEAD
-import { XRPL, XRPLish } from '../chains/xrpl/xrpl';
+// import { XRPL, XRPLish } from '../chains/xrpl/xrpl';
 import { Ergo } from '../chains/ergo/ergo';
-=======
->>>>>>> 240b51c2
 import { MadMeerkat } from '../connectors/mad_meerkat/mad_meerkat';
 import { Openocean } from '../connectors/openocean/openocean';
 import { Pangolin } from '../connectors/pangolin/pangolin';
@@ -51,30 +48,24 @@
   | Ethereumish
   | Xdcish
   | Tezosish
-<<<<<<< HEAD
-  | XRPLish
-  | Kujira
   | Osmosis
   | Ergo;
-=======
-  | Osmosis;
->>>>>>> 240b51c2
 
 export type Chain<T> = T extends Algorand
   ? Algorand
   : T extends Cosmos
-    ? Cosmos
-    : T extends Ethereumish
-      ? Ethereumish
-        : T extends Xdcish
-          ? Xdcish
-            : T extends Tezosish
-              ? Tezosish
-                : T extends Osmosis
-                  ? Osmosis
-                  : T extends Ergo
-                    ? Ergo
-                    : never;
+  ? Cosmos
+  : T extends Ethereumish
+  ? Ethereumish
+  : T extends Xdcish
+  ? Xdcish
+  : T extends Tezosish
+  ? Tezosish
+  : T extends Osmosis
+  ? Osmosis
+  : T extends Ergo
+  ? Ergo
+  : never;
 
 export class UnsupportedChainException extends Error {
   constructor(message?: string) {
@@ -135,19 +126,12 @@
     connection = Xdc.getInstance(network);
   } else if (chain === 'tezos') {
     connection = Tezos.getInstance(network);
-<<<<<<< HEAD
-  } else if (chain === 'xrpl') {
-    connection = XRPL.getInstance(network);
-  } else if (chain === 'kujira') {
-    connection = Kujira.getInstance(network);
-  } else if (chain === 'ergo') {
-    connection = Ergo.getInstance(network);
-=======
   } else if (chain === 'telos') {
     connection = Telos.getInstance(network);
   } else if (chain === 'ethereum-classic') {
     connection = EthereumClassicChain.getInstance(network);
->>>>>>> 240b51c2
+  } else if (chain === 'ergo') {
+    connection = Ergo.getInstance(network);
   } else {
     connection = undefined;
   }
@@ -161,44 +145,19 @@
   | Tinyman
   | Plenty
   | Curve
-<<<<<<< HEAD
-  | KujiraCLOB
-  | QuipuSwap
   | Spectrum;
-=======
->>>>>>> 240b51c2
 
 export type Connector<T> = T extends Uniswapish
   ? Uniswapish
   : T extends UniswapLPish
-    ? UniswapLPish
-<<<<<<< HEAD
-    : T extends Perpish
-      ? Perpish
-      : T extends RefAMMish
-        ? RefAMMish
-        : T extends CLOBish
-          ? CLOBish
-          : T extends Tinyman
-            ? Tinyman
-            : T extends Plenty
-              ? Plenty
-              : T extends XRPLish
-                ? XRPLCLOB
-                : T extends KujiraCLOB
-                  ? KujiraCLOB
-                  : T extends QuipuSwap
-                    ? QuipuSwap
-                    : T extends Spectrum
-                      ? Spectrum
-                      : never;
-=======
-      : T extends Tinyman
-        ? Tinyman
-          : T extends Plenty
-            ? Plenty
-              : never;
->>>>>>> 240b51c2
+  ? UniswapLPish
+  : T extends Tinyman
+  ? Tinyman
+  : T extends Plenty
+  ? Plenty
+  : T extends Spectrum
+  ? Spectrum
+  : never;
 
 export async function getConnector<T>(
   chain: string,
@@ -237,10 +196,6 @@
     connectorInstance = Balancer.getInstance(chain, network);
   } else if (connector === 'carbonamm') {
     connectorInstance = Carbonamm.getInstance(chain, network);
-<<<<<<< HEAD
-  } else if (chain === 'ergo' && connector === 'spectrum') {
-    connectorInstance = Spectrum.getInstance(chain, network);
-=======
   } else if (connector == 'tinyman') {
     connectorInstance = Tinyman.getInstance(network);
   } else if (connector === 'plenty') {
@@ -249,7 +204,8 @@
     connectorInstance = ETCSwap.getInstance(chain, network);
   } else if (chain === 'ethereum-classic' && connector === 'etcswapLP') {
     connectorInstance = ETCSwapLP.getInstance(chain, network);
->>>>>>> 240b51c2
+  } else if (chain === 'ergo' && connector === 'spectrum') {
+    connectorInstance = Spectrum.getInstance(chain, network);
   } else {
     throw new Error('unsupported chain or connector');
   }
