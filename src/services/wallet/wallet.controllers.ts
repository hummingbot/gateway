--- conflicted
+++ resolved
@@ -25,11 +25,6 @@
 } from '../error-handler';
 import { EthereumBase } from '../../chains/ethereum/ethereum-base';
 import { Near } from '../../chains/near/near';
-<<<<<<< HEAD
-import { getChain } from '../connection-manager';
-import { Celoish, Ethereumish } from '../common-interfaces';
-import { Celo } from '../../chains/celo/celo';
-=======
 import {
   ChainUnion,
   getInitializedChain,
@@ -37,7 +32,6 @@
 } from '../connection-manager';
 import { Ethereumish } from '../common-interfaces';
 import { Algorand } from '../../chains/algorand/algorand';
->>>>>>> 80f7ea87
 
 export function convertXdcAddressToEthAddress(publicKey: string): string {
   return publicKey.length === 43 && publicKey.slice(0, 3) === 'xdc'
@@ -61,11 +55,7 @@
   if (!passphrase) {
     throw new Error('There is no passphrase');
   }
-<<<<<<< HEAD
-  let connection: EthereumBase | Near | Cosmos | Injective | Xdc | Celoish;
-=======
   let connection: ChainUnion;
->>>>>>> 80f7ea87
   let address: string | undefined;
   let encryptedPrivateKey: string | undefined;
 
@@ -76,25 +66,7 @@
         ACCOUNT_NOT_SPECIFIED_ERROR_MESSAGE(),
         ACCOUNT_NOT_SPECIFIED_CODE
       );
-<<<<<<< HEAD
-    connection = Near.getInstance(req.network);
-  } else if (req.chain === 'binance-smart-chain') {
-    connection = BinanceSmartChain.getInstance(req.network);
-  } else if (req.chain === 'xdc') {
-    connection = Xdc.getInstance(req.network);
-  } else if (req.chain === 'injective') {
-    connection = Injective.getInstance(req.network);
-  } else if (req.chain === 'celo') {
-    connection = Celo.getInstance(req.network);
-  } else {
-    throw new HttpException(
-      500,
-      UNKNOWN_KNOWN_CHAIN_ERROR_MESSAGE(req.chain),
-      UNKNOWN_CHAIN_ERROR_CODE
-    );
-=======
-    }
->>>>>>> 80f7ea87
+    }
   }
 
   try {
@@ -111,18 +83,9 @@
   }
 
   try {
-<<<<<<< HEAD
-    if (connection instanceof Celo) {
-      address = connection.getWalletFromPrivateKey(req.privateKey).address;
-      encryptedPrivateKey = await connection.encrypt(
-        req.privateKey,
-        passphrase
-      );
-=======
     if (connection instanceof Algorand) {
       address = connection.getAccountFromPrivateKey(req.privateKey).addr;
       encryptedPrivateKey = connection.encrypt(req.privateKey, passphrase);
->>>>>>> 80f7ea87
     } else if (connection instanceof EthereumBase) {
       address = connection.getWalletFromPrivateKey(req.privateKey).address;
       encryptedPrivateKey = await connection.encrypt(
