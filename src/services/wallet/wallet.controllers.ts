--- conflicted
+++ resolved
@@ -58,19 +58,6 @@
   let address: string | undefined;
   let encryptedPrivateKey: string | undefined;
 
-<<<<<<< HEAD
-  if (req.chain === 'near') {
-    if (!('address' in req)) {
-      throw new HttpException(
-        500,
-        ACCOUNT_NOT_SPECIFIED_ERROR_MESSAGE(),
-        ACCOUNT_NOT_SPECIFIED_CODE,
-      );
-    }
-  }
-
-=======
->>>>>>> 240b51c2
   try {
     connection = await getInitializedChain<ChainUnion>(req.chain, req.network);
   } catch (e) {
@@ -122,52 +109,16 @@
         req.privateKey,
         passphrase,
       );
-<<<<<<< HEAD
-    } else if (connection instanceof Near) {
-      address = (
-        await connection.getWalletFromPrivateKey(
-          req.privateKey,
-          <string>req.address,
-        )
-      ).accountId;
-      encryptedPrivateKey = connection.encrypt(req.privateKey, passphrase);
-=======
->>>>>>> 240b51c2
     } else if (connection instanceof Tezos) {
       const tezosWallet = await connection.getWalletFromPrivateKey(
         req.privateKey,
       );
       address = await tezosWallet.signer.publicKeyHash();
       encryptedPrivateKey = connection.encrypt(req.privateKey, passphrase);
-<<<<<<< HEAD
-    } else if (connection instanceof Kujira) {
-      const mnemonic = req.privateKey;
-      const accountNumber = Number(req.accountId);
-      address = await connection.getWalletPublicKey(mnemonic, accountNumber);
-
-      if (accountNumber !== undefined) {
-        encryptedPrivateKey = await connection.encrypt(
-          mnemonic,
-          accountNumber,
-          address,
-        );
-      } else {
-        throw new Error('Kujira wallet requires an account number.');
-      }
-    } else if (connection instanceof XRPL) {
-      address = connection.getWalletFromSeed(req.privateKey).classicAddress;
-      encryptedPrivateKey = await connection.encrypt(
-        req.privateKey,
-        passphrase,
-      );
     } else if (connection instanceof Ergo) {
       const account = connection.getAccountFromMnemonic(req.privateKey);
-      console.log(account);
       address = account.address;
       encryptedPrivateKey = connection.encrypt(req.privateKey, passphrase);
-      console.log(encryptedPrivateKey);
-=======
->>>>>>> 240b51c2
     }
 
     if (address === undefined || encryptedPrivateKey === undefined) {
