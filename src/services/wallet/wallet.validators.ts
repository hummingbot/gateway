--- conflicted
+++ resolved
@@ -13,6 +13,9 @@
 
 export const invalidEthPrivateKeyError: string =
   'The privateKey param is not a valid Ethereum private key (64 hexadecimal characters).';
+
+export const invalidErgoPrivateKeyError: string =
+  'The privateKey param is not a valid Ergo mnemonic.';
 
 export const invalidCosmosPrivateKeyError: string =
   'The privateKey param is not a valid Cosmos private key.';
@@ -127,14 +130,11 @@
       invalidEthPrivateKeyError,
       (val) => typeof val === 'string' && isEthPrivateKey(val),
     ),
-<<<<<<< HEAD
     ergo: mkValidator(
       'privateKey',
-      invalidKujiraPrivateKeyError,
+      invalidErgoPrivateKeyError,
       (val) => typeof val === 'string',
     ),
-=======
->>>>>>> 240b51c2
   },
 );
 
@@ -168,14 +168,9 @@
       val === 'osmosis' ||
       val === 'binance-smart-chain' ||
       val === 'tezos' ||
-<<<<<<< HEAD
-      val === 'xrpl' ||
-      val === 'kujira' ||
+      val === 'telos' ||
+      val === 'ethereum-classic' ||
       val === 'ergo'),
-=======
-      val === 'telos' ||
-      val === 'ethereum-classic'),
->>>>>>> 240b51c2
 );
 
 export const validateNetwork: Validator = mkValidator(
