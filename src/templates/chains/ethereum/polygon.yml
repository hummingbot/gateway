chainID: 137
nodeURL: https://rpc.ankr.com/polygon
nativeCurrencySymbol: POL
<<<<<<< HEAD
minGasPrice: 10
transactionExecutionTimeoutMs: 10000 # Timeout for waiting for transaction execution (in milliseconds)
=======
swapProvider: uniswap/router
>>>>>>> bc893acd

# EIP-1559 gas parameters (in GWEI)
# If not set, will fetch from Etherscan API (if etherscanAPIKey is set in ethereum.yml) or network RPC
baseFee:
baseFeeMultiplier: 1.2
priorityFee: 0.001<|MERGE_RESOLUTION|>--- conflicted
+++ resolved
@@ -1,12 +1,8 @@
 chainID: 137
 nodeURL: https://rpc.ankr.com/polygon
 nativeCurrencySymbol: POL
-<<<<<<< HEAD
-minGasPrice: 10
 transactionExecutionTimeoutMs: 10000 # Timeout for waiting for transaction execution (in milliseconds)
-=======
 swapProvider: uniswap/router
->>>>>>> bc893acd
 
 # EIP-1559 gas parameters (in GWEI)
 # If not set, will fetch from Etherscan API (if etherscanAPIKey is set in ethereum.yml) or network RPC
