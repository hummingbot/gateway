version: 1
configurations:
  $namespace server:
    configurationPath: server.yml
    schemaPath: server-schema.json

  $namespace algorand:
    configurationPath: algorand.yml
    schemaPath: algorand-schema.json

  $namespace ethereum:
    configurationPath: ethereum.yml
    schemaPath: ethereum-schema.json

  $namespace harmony:
    configurationPath: harmony.yml
    schemaPath: harmony-schema.json

  $namespace avalanche:
    configurationPath: avalanche.yml
    schemaPath: ethereum-schema.json

  $namespace dexalot:
    configurationPath: dexalot.yml
    schemaPath: dexalot-schema.json

  $namespace polygon:
    configurationPath: polygon.yml
    schemaPath: ethereum-schema.json

  $namespace near:
    configurationPath: near.yml
    schemaPath: ethereum-schema.json

  $namespace pangolin:
    configurationPath: pangolin.yml
    schemaPath: pangolin-schema.json

  $namespace quickswap:
    configurationPath: quickswap.yml
    schemaPath: quickswap-schema.json

  $namespace perp:
    configurationPath: perp.yml
    schemaPath: perp-schema.json

  $namespace sushiswap:
    configurationPath: sushiswap.yml
    schemaPath: sushiswap-schema.json

  $namespace tinyman:
    configurationPath: tinyman.yml
    schemaPath: tinyman-schema.json

  $namespace traderjoe:
    configurationPath: traderjoe.yml
    schemaPath: traderjoe-schema.json

  $namespace uniswap:
    configurationPath: uniswap.yml
    schemaPath: uniswap-schema.json

  $namespace ref:
    configurationPath: ref.yml
    schemaPath: ref-schema.json

  $namespace openocean:
    configurationPath: openocean.yml
    schemaPath: openocean-schema.json

  $namespace cosmos:
    configurationPath: cosmos.yml
    schemaPath: cosmos-schema.json

  $namespace cronos:
    configurationPath: cronos.yml
    schemaPath: ethereum-schema.json

  $namespace mad_meerkat:
    configurationPath: mad_meerkat.yml
    schemaPath: cronos-connector-schema.json

  $namespace vvs:
    configurationPath: vvs.yml
    schemaPath: cronos-connector-schema.json

  $namespace binance-smart-chain:
    configurationPath: binance-smart-chain.yml
    schemaPath: ethereum-schema.json

  $namespace pancakeswap:
    configurationPath: pancakeswap.yml
    schemaPath: pancakeswap-schema.json

  $namespace xdc:
    configurationPath: xdc.yml
    schemaPath: ethereum-schema.json

  $namespace xsswap:
    configurationPath: xsswap.yml
    schemaPath: xsswap-schema.json

  $namespace tezos:
    configurationPath: tezos.yml
    schemaPath: tezos-schema.json

  $namespace plenty:
    configurationPath: plenty.yml
    schemaPath: plenty-schema.json

  $namespace xrpl:
    configurationPath: xrpl.yml
    schemaPath: xrpl-schema.json

  $namespace curve:
    configurationPath: curve.yml
    schemaPath: cronos-connector-schema.json

  $namespace kujira:
    configurationPath: kujira.yml
    schemaPath: kujira-schema.json

<<<<<<< HEAD
  $namespace nftperp:
    configurationPath: nftperp.yml
    schemaPath: nftperp-schema.json
=======
  $namespace quipuswap:
    configurationPath: quipuswap.yml
    schemaPath: quipuswap-schema.json
>>>>>>> c7de5384
<|MERGE_RESOLUTION|>--- conflicted
+++ resolved
@@ -120,12 +120,9 @@
     configurationPath: kujira.yml
     schemaPath: kujira-schema.json
 
-<<<<<<< HEAD
   $namespace nftperp:
     configurationPath: nftperp.yml
     schemaPath: nftperp-schema.json
-=======
   $namespace quipuswap:
     configurationPath: quipuswap.yml
-    schemaPath: quipuswap-schema.json
->>>>>>> c7de5384
+    schemaPath: quipuswap-schema.json