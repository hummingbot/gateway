version: 2
configurations:
  $namespace server:
    configurationPath: server.yml
    schemaPath: server-schema.json

  $namespace ethereum:
    configurationPath: ethereum.yml
    schemaPath: ethereum-schema.json

  $namespace uniswap:
    configurationPath: uniswap.yml
    schemaPath: uniswap-schema.json

  $namespace solana:
    configurationPath: solana.yml
    schemaPath: solana-schema.json

  $namespace jupiter:
    configurationPath: jupiter.yml
    schemaPath: jupiter-schema.json

  $namespace meteora:
    configurationPath: meteora.yml
    schemaPath: meteora-schema.json

  $namespace raydium:
    configurationPath: raydium.yml
    schemaPath: raydium-schema.json
<<<<<<< HEAD

  $namespace polkadot:
    configurationPath: polkadot.yml
    schemaPath: polkadot-schema.json

  $namespace hydration:
    configurationPath: hydration.yml
    schemaPath: hydration-schema.json
=======
    
  # LLM Models Configuration
  $namespace claude:
    configurationPath: llm/claude.yml
    schemaPath: llm-schema.json
    
  $namespace openai:
    configurationPath: llm/openai.yml
    schemaPath: llm-schema.json
    
  $namespace deepseek:
    configurationPath: llm/deepseek.yml
    schemaPath: llm-schema.json
>>>>>>> 208ab704
<|MERGE_RESOLUTION|>--- conflicted
+++ resolved
@@ -27,7 +27,6 @@
   $namespace raydium:
     configurationPath: raydium.yml
     schemaPath: raydium-schema.json
-<<<<<<< HEAD
 
   $namespace polkadot:
     configurationPath: polkadot.yml
@@ -36,18 +35,16 @@
   $namespace hydration:
     configurationPath: hydration.yml
     schemaPath: hydration-schema.json
-=======
-    
+
   # LLM Models Configuration
   $namespace claude:
     configurationPath: llm/claude.yml
     schemaPath: llm-schema.json
-    
+
   $namespace openai:
     configurationPath: llm/openai.yml
     schemaPath: llm-schema.json
-    
+
   $namespace deepseek:
     configurationPath: llm/deepseek.yml
-    schemaPath: llm-schema.json
->>>>>>> 208ab704
+    schemaPath: llm-schema.json