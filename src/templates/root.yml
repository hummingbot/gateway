--- conflicted
+++ resolved
@@ -136,12 +136,10 @@
     configurationPath: balancer.yml
     schemaPath: cronos-connector-schema.json
 
-<<<<<<< HEAD
   $namespace rubicon:
     configurationPath: rubicon.yml
     schemaPath: rubicon-schema.json
-=======
+
   $namespace telos:
     configurationPath: telos.yml
-    schemaPath: ethereum-schema.json
->>>>>>> 8153070a
+    schemaPath: ethereum-schema.json