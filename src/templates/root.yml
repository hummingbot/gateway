--- conflicted
+++ resolved
@@ -106,16 +106,4 @@
 
   $namespace xsswap:
     configurationPath: xsswap.yml
-<<<<<<< HEAD
-    schemaPath: xsswap-schema.json
-
-  $namespace zigzag:
-    configurationPath: zigzag.yml
-    schemaPath: zigzag-schema.json
-
-  $namespace balancer:
-    configurationPath: balancer.yml
-    schemaPath: balancer-schema.json
-=======
-    schemaPath: xsswap-schema.json
->>>>>>> 195573b8
+    schemaPath: xsswap-schema.json