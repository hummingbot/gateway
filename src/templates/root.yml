--- conflicted
+++ resolved
@@ -116,11 +116,6 @@
     configurationPath: balancer.yml
     schemaPath: cronos-connector-schema.json
 
-<<<<<<< HEAD
-  $namespace spectrum:
-    configurationPath: spectrum.yml
-    schemaPath: spectrum-schema.json
-=======
   $namespace ethereum-classic:
     configurationPath: ethereum-classic.yml
     schemaPath: ethereum-schema.json
@@ -132,4 +127,7 @@
   $namespace telos:
     configurationPath: telos.yml
     schemaPath: ethereum-schema.json
->>>>>>> 240b51c2
+
+  $namespace spectrum:
+    configurationPath: spectrum.yml
+    schemaPath: spectrum-schema.json