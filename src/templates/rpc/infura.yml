--- conflicted
+++ resolved
@@ -5,19 +5,4 @@
 apiKey: 'YOUR_INFURA_API_KEY_HERE'
 
 # Enable WebSocket connections for real-time events
-<<<<<<< HEAD
-useWebSocket: true
-
-# Cache configuration for balances, positions, and pools
-# Unified settings for simplicity - applies to all cache types
-cache:
-  enabled: true
-  trackBalances: true       # Track and cache wallet balances
-  trackPositions: true      # Track and cache CLMM positions owned by wallets
-  trackPools: true          # Track and cache pools listed in conf/pools/{connector}
-  refreshInterval: 60       # Refresh all cached entries every 60 seconds
-  maxAge: 120               # Consider data stale after 120 seconds
-  ttl: 300                  # Remove unused entries after 300 seconds of inactivity
-=======
-useWebSocket: true
->>>>>>> 32b9d854
+useWebSocket: true