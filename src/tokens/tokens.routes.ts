--- conflicted
+++ resolved
@@ -2,10 +2,6 @@
 import type { FastifyPluginAsync } from 'fastify';
 
 import { addTokenRoute } from './routes/addToken';
-<<<<<<< HEAD
-import { findSaveTokenRoute } from './routes/findSave';
-=======
->>>>>>> 32b9d854
 import { findTokenRoute } from './routes/findToken';
 import { getTokenRoute } from './routes/getToken';
 import { listTokensRoute } from './routes/listTokens';
@@ -20,11 +16,7 @@
   await fastify.register(findTokenRoute);
   await fastify.register(listTokensRoute);
   await fastify.register(addTokenRoute);
-<<<<<<< HEAD
-  await fastify.register(findSaveTokenRoute);
-=======
   await fastify.register(saveTokenRoute);
->>>>>>> 32b9d854
   await fastify.register(removeTokenRoute);
 };
 
